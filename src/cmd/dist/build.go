--- conflicted
+++ resolved
@@ -60,10 +60,7 @@
 	"mips64le",
 	"ppc64",
 	"ppc64le",
-<<<<<<< HEAD
-=======
 	"s390x",
->>>>>>> 629fffcf
 	"sparc64",
 }
 
