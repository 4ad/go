--- conflicted
+++ resolved
@@ -85,11 +85,7 @@
 	p := Prog(as)
 	p.To.Type = obj.TYPE_BRANCH
 	p.To.Val = nil
-<<<<<<< HEAD
-	if as != obj.AJMP && likely != 0 && Thearch.Thechar != '9' && Thearch.Thechar != '7' && Thearch.Thechar != '0' && Thearch.Thechar != 'u' {
-=======
-	if as != obj.AJMP && likely != 0 && !Thearch.LinkArch.InFamily(sys.PPC64, sys.ARM64, sys.MIPS64, sys.S390X) {
->>>>>>> 10538a8f
+	if as != obj.AJMP && likely != 0 && !Thearch.LinkArch.InFamily(sys.PPC64, sys.ARM64, sys.MIPS64, sys.S390X, sys.SPARC64) {
 		p.From.Type = obj.TYPE_CONST
 		if likely > 0 {
 			p.From.Offset = 1
@@ -451,11 +447,7 @@
 	case OADDR:
 		Naddr(a, n.Left)
 		a.Etype = uint8(Tptr)
-<<<<<<< HEAD
-		if Thearch.Thechar != '0' && Thearch.Thechar != '5' && Thearch.Thechar != '7' && Thearch.Thechar != '9' && Thearch.Thechar != 'u' { // TODO(rsc): Do this even for arm, ppc64.
-=======
-		if !Thearch.LinkArch.InFamily(sys.MIPS64, sys.ARM, sys.ARM64, sys.PPC64, sys.S390X) { // TODO(rsc): Do this even for these architectures.
->>>>>>> 10538a8f
+		if !Thearch.LinkArch.InFamily(sys.MIPS64, sys.ARM, sys.ARM64, sys.PPC64, sys.S390X, sys.SPARC64) { // TODO(rsc): Do this even for these architectures.
 			a.Width = int64(Widthptr)
 		}
 		if a.Type != obj.TYPE_MEM {
