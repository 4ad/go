--- conflicted
+++ resolved
@@ -118,29 +118,11 @@
 
 	// (3)
 	a := Nod(OIF, nil, nil)
-<<<<<<< HEAD
-
-	a.Left = Nod(ONE, gatevar, Nodintconst(0))
-	r = append(r, a)
-
-	// (4)
-	b := Nod(OIF, nil, nil)
-
-	b.Left = Nod(OEQ, gatevar, Nodintconst(2))
-	b.Nbody.Set([]*Node{Nod(ORETURN, nil, nil)})
-	a.Nbody.Set([]*Node{b})
-
-	// (5)
-	b = syslook("throwinit", 0)
-
-	b = Nod(OCALL, b, nil)
-	a.Nbody.Append(b)
-=======
 	a.Left = Nod(OGT, gatevar, Nodintconst(1))
 	a.Likely = 1
-	r = list(r, a)
+	r = append(r, a)
 	// (3a)
-	a.Nbody = list1(Nod(ORETURN, nil, nil))
+	a.Nbody.Set([]*Node{Nod(ORETURN, nil, nil)})
 
 	// (4)
 	b := Nod(OIF, nil, nil)
@@ -148,10 +130,9 @@
 	// this actually isn't likely, but code layout is better
 	// like this: no JMP needed after the call.
 	b.Likely = 1
-	r = list(r, b)
+	r = append(r, b)
 	// (4a)
-	b.Nbody = list1(Nod(OCALL, syslook("throwinit", 0), nil))
->>>>>>> 6b3462c7
+	b.Nbody.Set([]*Node{Nod(OCALL, syslook("throwinit", 0), nil)})
 
 	// (6)
 	a = Nod(OAS, gatevar, Nodintconst(1))
