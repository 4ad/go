--- conflicted
+++ resolved
@@ -277,11 +277,7 @@
 		if haspointers(n.Type) {
 			stkptrsize = Stksize
 		}
-<<<<<<< HEAD
-		if Thearch.Thechar == '0' || Thearch.Thechar == '5' || Thearch.Thechar == '7' || Thearch.Thechar == '9' || Ctxt.Arch.Thechar == 'u' {
-=======
 		if Thearch.LinkArch.InFamily(sys.MIPS64, sys.ARM, sys.ARM64, sys.PPC64, sys.S390X, sys.SPARC64) {
->>>>>>> 629fffcf
 			Stksize = Rnd(Stksize, int64(Widthptr))
 		}
 		if Stksize >= 1<<31 {
@@ -318,16 +314,12 @@
 		Fatalf("bad checknil")
 	}
 
-<<<<<<< HEAD
-	if ((Thearch.Thechar == '0' || Thearch.Thechar == '5' || Thearch.Thechar == '7' || Thearch.Thechar == '9' || Ctxt.Arch.Thechar == 'u') && n.Op != OREGISTER) || !n.Addable || n.Op == OLITERAL {
-=======
 	// Most architectures require that the address to be checked is
 	// in a register (it could be in memory).
 	needsReg := !Thearch.LinkArch.InFamily(sys.AMD64, sys.I386)
 
 	// Move the address to be checked into a register if necessary.
 	if (needsReg && n.Op != OREGISTER) || !n.Addable || n.Op == OLITERAL {
->>>>>>> 629fffcf
 		var reg Node
 		Regalloc(&reg, Types[Tptr], n)
 		Cgen(n, &reg)
