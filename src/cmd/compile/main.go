--- conflicted
+++ resolved
@@ -10,10 +10,7 @@
 	"cmd/compile/internal/arm64"
 	"cmd/compile/internal/mips64"
 	"cmd/compile/internal/ppc64"
-<<<<<<< HEAD
-=======
 	"cmd/compile/internal/s390x"
->>>>>>> 629fffcf
 	"cmd/compile/internal/sparc64"
 	"cmd/compile/internal/x86"
 	"cmd/internal/obj"
@@ -43,11 +40,8 @@
 		mips64.Main()
 	case "ppc64", "ppc64le":
 		ppc64.Main()
-<<<<<<< HEAD
-=======
 	case "s390x":
 		s390x.Main()
->>>>>>> 629fffcf
 	case "sparc64":
 		sparc64.Main()
 	}
