// Inferno utils/5l/obj.c
// http://code.google.com/p/inferno-os/source/browse/utils/5l/obj.c
//
//	Copyright © 1994-1999 Lucent Technologies Inc.  All rights reserved.
//	Portions Copyright © 1995-1997 C H Forsyth (forsyth@terzarima.net)
//	Portions Copyright © 1997-1999 Vita Nuova Limited
//	Portions Copyright © 2000-2007 Vita Nuova Holdings Limited (www.vitanuova.com)
//	Portions Copyright © 2004,2006 Bruce Ellis
//	Portions Copyright © 2005-2007 C H Forsyth (forsyth@terzarima.net)
//	Revisions Copyright © 2000-2007 Lucent Technologies Inc. and others
//	Portions Copyright © 2009 The Go Authors.  All rights reserved.
//
// Permission is hereby granted, free of charge, to any person obtaining a copy
// of this software and associated documentation files (the "Software"), to deal
// in the Software without restriction, including without limitation the rights
// to use, copy, modify, merge, publish, distribute, sublicense, and/or sell
// copies of the Software, and to permit persons to whom the Software is
// furnished to do so, subject to the following conditions:
//
// The above copyright notice and this permission notice shall be included in
// all copies or substantial portions of the Software.
//
// THE SOFTWARE IS PROVIDED "AS IS", WITHOUT WARRANTY OF ANY KIND, EXPRESS OR
// IMPLIED, INCLUDING BUT NOT LIMITED TO THE WARRANTIES OF MERCHANTABILITY,
// FITNESS FOR A PARTICULAR PURPOSE AND NONINFRINGEMENT.  IN NO EVENT SHALL THE
// AUTHORS OR COPYRIGHT HOLDERS BE LIABLE FOR ANY CLAIM, DAMAGES OR OTHER
// LIABILITY, WHETHER IN AN ACTION OF CONTRACT, TORT OR OTHERWISE, ARISING FROM,
// OUT OF OR IN CONNECTION WITH THE SOFTWARE OR THE USE OR OTHER DEALINGS IN
// THE SOFTWARE.

package sparc64

import (
	"cmd/internal/obj"
	"cmd/internal/sys"
	"cmd/link/internal/ld"
	"fmt"
	"log"
)

// Reading object files.

func Main() {
	linkarchinit()
	ld.Main()
}

func linkarchinit() {
	ld.SysArch = sys.ArchSPARC64

	ld.Thearch.Funcalign = FuncAlign
	ld.Thearch.Maxalign = MaxAlign
	ld.Thearch.Minalign = MinAlign
	ld.Thearch.Dwarfregsp = DWARFREGSP
	ld.Thearch.Dwarfreglr = DWARFREGLR
	ld.Thearch.StackBias = 0x7ff

	ld.Thearch.Adddynrel = adddynrel
	ld.Thearch.Archinit = archinit
	ld.Thearch.Archreloc = archreloc
	ld.Thearch.Archrelocvariant = archrelocvariant
	ld.Thearch.Asmb = asmb
	ld.Thearch.Elfreloc1 = elfreloc1
	ld.Thearch.Elfsetupplt = elfsetupplt
	ld.Thearch.Gentext = gentext
	ld.Thearch.Machoreloc1 = machoreloc1
	ld.Thearch.Lput = ld.Lputb
	ld.Thearch.Wput = ld.Wputb
	ld.Thearch.Vput = ld.Vputb
	ld.Thearch.Append16 = ld.Append16b
	ld.Thearch.Append32 = ld.Append32b
	ld.Thearch.Append64 = ld.Append64b

	ld.Thearch.Linuxdynld = "XXX"
	ld.Thearch.Freebsddynld = "XXX"
	ld.Thearch.Openbsddynld = "XXX"
	ld.Thearch.Netbsddynld = "XXX"
	ld.Thearch.Dragonflydynld = "XXX"
	ld.Thearch.Solarisdynld = "/usr/lib/sparcv9/ld.so.1"
}

func archinit(ctxt *ld.Link) {
	// TODO(shawn): DWARF generation causes invalid elf binaries to be
	// generated on sparc64
	*ld.FlagW = true // disable DWARF generation

	// getgoextlinkenabled is based on GO_EXTLINK_ENABLED when
	// Go was built; see ../../make.bash.
	if ld.Linkmode == ld.LinkAuto && obj.Getgoextlinkenabled() == "0" {
		ld.Linkmode = ld.LinkInternal
	}

	switch ld.Headtype {
	default:
		if ld.Linkmode == ld.LinkAuto {
			ld.Linkmode = ld.LinkInternal
		}
		if ld.Linkmode == ld.LinkExternal && obj.Getgoextlinkenabled() != "1" {
			log.Fatalf("cannot use -linkmode=external with -H %v", ld.Headtype)
		}
<<<<<<< HEAD

	case obj.Hlinux, obj.Hdarwin:
=======
	case obj.Hlinux, obj.Hsolaris:
>>>>>>> 7b608fc5
		break
	}

	switch ld.Headtype {
	default:
		ld.Exitf("unknown -H option: %v", ld.Headtype)

	case obj.Hlinux, obj.Hsolaris: /* sparc64 elf */
		ld.Elfinit(ctxt)
		ld.HEADR = ld.ELFRESERVE
		if *ld.FlagTextAddr == -1 {
			*ld.FlagTextAddr = 0x10000 + int64(ld.HEADR)
		}
		if *ld.FlagDataAddr == -1 {
			*ld.FlagDataAddr = 0
		}
		if *ld.FlagRound == -1 {
			*ld.FlagRound = 0x10000
		}
	}

	if *ld.FlagDataAddr != 0 && *ld.FlagRound != 0 {
		fmt.Printf("warning: -D0x%x is ignored because of -R0x%x\n", uint64(*ld.FlagDataAddr), uint32(*ld.FlagRound))
	}
}<|MERGE_RESOLUTION|>--- conflicted
+++ resolved
@@ -98,12 +98,8 @@
 		if ld.Linkmode == ld.LinkExternal && obj.Getgoextlinkenabled() != "1" {
 			log.Fatalf("cannot use -linkmode=external with -H %v", ld.Headtype)
 		}
-<<<<<<< HEAD
 
-	case obj.Hlinux, obj.Hdarwin:
-=======
 	case obj.Hlinux, obj.Hsolaris:
->>>>>>> 7b608fc5
 		break
 	}
 
