--- conflicted
+++ resolved
@@ -44,84 +44,75 @@
 	log.Fatalf("gentext() not implemented")
 }
 
-<<<<<<< HEAD
-func adddynrel(ctxt *ld.Link, s *ld.Symbol, r *ld.Reloc) bool {
-=======
-func addgotsym(s *ld.LSym) {
+func addgotsym(ctxt *ld.Link, s *ld.Symbol) {
 	if s.Got >= 0 {
 		return
 	}
 
-	ld.Adddynsym(ld.Ctxt, s)
-	got := ld.Linklookup(ld.Ctxt, ".got", 0)
+	ld.Adddynsym(ctxt, s)
+	got := ld.Linklookup(ctxt, ".got", 0)
 	s.Got = int32(got.Size)
-	ld.Adduint64(ld.Ctxt, got, 0)
+	ld.Adduint64(ctxt, got, 0)
 
 	if ld.Iself {
-		rela := ld.Linklookup(ld.Ctxt, ".rela.got", 0)
-		ld.Addaddrplus(ld.Ctxt, rela, got, int64(s.Got))
-		ld.Adduint64(ld.Ctxt, rela, ld.ELF64_R_INFO(uint32(s.Dynid), ld.R_SPARC_GLOB_DAT))
-		ld.Adduint64(ld.Ctxt, rela, 0)
+		rela := ld.Linklookup(ctxt, ".rela.got", 0)
+		ld.Addaddrplus(ctxt, rela, got, int64(s.Got))
+		ld.Adduint64(ctxt, rela, ld.ELF64_R_INFO(uint32(s.Dynid), ld.R_SPARC_GLOB_DAT))
+		ld.Adduint64(ctxt, rela, 0)
 	} else {
-		ld.Diag("addgotsym: unsupported binary format")
-	}
-}
-
-func adddynrela(rela *ld.LSym, s *ld.LSym, r *ld.Reloc) {
+		ctxt.Diag("addgotsym: unsupported binary format")
+	}
+}
+
+func adddynrela(ctxt *ld.Link, rela *ld.Symbol, s *ld.Symbol, r *ld.Reloc) {
 	log.Fatalf("adddynrela not implemented")
 }
 
-func adddynrel(s *ld.LSym, r *ld.Reloc) {
->>>>>>> 7b608fc5
+func adddynrel(ctxt *ld.Link, s *ld.Symbol, r *ld.Reloc) bool {
 	targ := r.Sym
 	ctxt.Cursym = s
 
 	switch r.Type {
 	default:
 		if r.Type >= 256 {
-<<<<<<< HEAD
 			ctxt.Diag("unexpected relocation type %d", r.Type)
 			return false
-=======
-			ld.Diag("unexpected relocation type %d (%d)", r.Type, r.Type-256)
-			return
->>>>>>> 7b608fc5
 		}
 	case 256 + ld.R_SPARC_PC10:
 		if targ.Type == obj.SDYNIMPORT {
-			ld.Diag("unexpected R_SPARC_PC10 relocation for dynamic symbol %s", targ.Name)
+			ctxt.Diag("unexpected R_SPARC_PC10 relocation for dynamic symbol %s", targ.Name)
 		}
 		if targ.Type == 0 || targ.Type == obj.SXREF {
-			ld.Diag("unknown symbol %s in pcrel", targ.Name)
+			ctxt.Diag("unknown symbol %s in pcrel", targ.Name)
 		}
 		r.Type = obj.R_PCREL
 		r.Add += int64(r.Siz)
 		println("R_SPARC_PC10 relocation for symbol ", targ.Name)
-		return
+		return true
 
 	case 256 + ld.R_SPARC_PC22:
 		if targ.Type == obj.SDYNIMPORT {
-			ld.Diag("unexpected R_SPARC_PC22 relocation for dynamic symbol %s", targ.Name)
+			ctxt.Diag("unexpected R_SPARC_PC22 relocation for dynamic symbol %s", targ.Name)
 		}
 		if targ.Type == 0 || targ.Type == obj.SXREF {
-			ld.Diag("unknown symbol %s in pcrel", targ.Name)
+			ctxt.Diag("unknown symbol %s in pcrel", targ.Name)
 		}
 		r.Type = obj.R_PCREL
 		r.Add += int64(r.Siz)
 		println("R_SPARC_PC22 relocation for symbol ", targ.Name)
-		return
+		return true
 
 	case 256 + ld.R_SPARC_WPLT30:
 		r.Add += int64(r.Siz)
 		if targ.Type == obj.SDYNIMPORT {
-			addpltsym(targ)
-			r.Sym = ld.Linklookup(ld.Ctxt, ".plt", 0)
+			addpltsym(ctxt, targ)
+			r.Sym = ld.Linklookup(ctxt, ".plt", 0)
 			r.Add += int64(targ.Plt)
 		}
 		r.Type = obj.R_CALLSPARC64
 		println("R_SPARC_WPLT30 relocation for symbol ", targ.Name)
 		fmt.Printf("r %#v\n", r)
-		return
+		return true
 
 	// TODO(shawn):
 	// The R_SPARC_GOTDATA_OP* relocations are an optimized form of
@@ -129,24 +120,24 @@
 	// eventually support these, but for now, simplify them to standard GOT
 	// relocations for simplicity in implementation.
 	case 256 + ld.R_SPARC_GOT10, 256 + ld.R_SPARC_GOTDATA_OP_LOX10:
-		addgotsym(targ)
-		r.Sym = ld.Linklookup(ld.Ctxt, ".got", 0)
+		addgotsym(ctxt, targ)
+		r.Sym = ld.Linklookup(ctxt, ".got", 0)
 		r.Add += int64(targ.Got)
 		r.Type = obj.R_GOTOFF
 		println("R_SPARC_GOT10 relocation for symbol ", targ.Name)
-		return
+		return true
 
 	case 256 + ld.R_SPARC_GOT22, 256 + ld.R_SPARC_GOTDATA_OP_HIX22:
-		addgotsym(targ)
-		r.Sym = ld.Linklookup(ld.Ctxt, ".got", 0)
+		addgotsym(ctxt, targ)
+		r.Sym = ld.Linklookup(ctxt, ".got", 0)
 		r.Add += int64(targ.Got)
 		r.Type = obj.R_GOTOFF
 		println("R_SPARC_GOT22 relocation for symbol ", targ.Name)
-		return
+		return true
 
 	case 256 + ld.R_SPARC_GOTDATA_OP:
 		r.Type = ld.R_SPARC_NONE
-		return
+		return true
 	}
 
 	// Handle references to ELF symbols from our own object files.
@@ -256,7 +247,7 @@
 	if ld.Linkmode == ld.LinkExternal {
 		switch r.Type {
 		default:
-			ld.Diag("unsupported LinkExternal archreloc %s", r.Type)
+			ctxt.Diag("unsupported LinkExternal archreloc %s", r.Type)
 			return -1
 
 		case obj.R_ADDRSPARC64LO, obj.R_ADDRSPARC64HI:
@@ -325,7 +316,7 @@
 	case obj.R_GOTOFF:
 		// TODO(shawn): GOT10 needs (val) & 0x3ff
 		// GOT22 needs (val) >> 10
-		*val = ld.Symaddr(r.Sym) + r.Add - ld.Symaddr(ld.Linklookup(ld.Ctxt, ".got", 0))
+		*val = ld.Symaddr(ctxt, r.Sym) + r.Add - ld.Symaddr(ctxt, ld.Linklookup(ctxt, ".got", 0))
 		return 0
 
 	case obj.R_SPARC64_TLS_LE:
@@ -340,7 +331,7 @@
 		return 0
 	}
 
-	ld.Diag("unsupported LinkInternal archreloc %s", r.Type)
+	ctxt.Diag("unsupported LinkInternal archreloc %s", r.Type)
 	return -1
 }
 
