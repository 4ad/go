// Inferno utils/8l/asm.c
// https://bitbucket.org/inferno-os/inferno-os/src/default/utils/8l/asm.c
//
//	Copyright © 1994-1999 Lucent Technologies Inc.  All rights reserved.
//	Portions Copyright © 1995-1997 C H Forsyth (forsyth@terzarima.net)
//	Portions Copyright © 1997-1999 Vita Nuova Limited
//	Portions Copyright © 2000-2007 Vita Nuova Holdings Limited (www.vitanuova.com)
//	Portions Copyright © 2004,2006 Bruce Ellis
//	Portions Copyright © 2005-2007 C H Forsyth (forsyth@terzarima.net)
//	Revisions Copyright © 2000-2007 Lucent Technologies Inc. and others
//	Portions Copyright © 2009 The Go Authors. All rights reserved.
//
// Permission is hereby granted, free of charge, to any person obtaining a copy
// of this software and associated documentation files (the "Software"), to deal
// in the Software without restriction, including without limitation the rights
// to use, copy, modify, merge, publish, distribute, sublicense, and/or sell
// copies of the Software, and to permit persons to whom the Software is
// furnished to do so, subject to the following conditions:
//
// The above copyright notice and this permission notice shall be included in
// all copies or substantial portions of the Software.
//
// THE SOFTWARE IS PROVIDED "AS IS", WITHOUT WARRANTY OF ANY KIND, EXPRESS OR
// IMPLIED, INCLUDING BUT NOT LIMITED TO THE WARRANTIES OF MERCHANTABILITY,
// FITNESS FOR A PARTICULAR PURPOSE AND NONINFRINGEMENT.  IN NO EVENT SHALL THE
// AUTHORS OR COPYRIGHT HOLDERS BE LIABLE FOR ANY CLAIM, DAMAGES OR OTHER
// LIABILITY, WHETHER IN AN ACTION OF CONTRACT, TORT OR OTHERWISE, ARISING FROM,
// OUT OF OR IN CONNECTION WITH THE SOFTWARE OR THE USE OR OTHER DEALINGS IN
// THE SOFTWARE.

package ld

import (
	"bufio"
	"bytes"
	"cmd/internal/bio"
	"cmd/internal/obj"
	"cmd/internal/sys"
	"crypto/sha1"
	"debug/elf"
	"encoding/binary"
	"fmt"
	"io"
	"io/ioutil"
	"log"
	"os"
	"os/exec"
	"path/filepath"
	"runtime"
	"strings"
	"sync"
)

// Data layout and relocation.

// Derived from Inferno utils/6l/l.h
// https://bitbucket.org/inferno-os/inferno-os/src/default/utils/6l/l.h
//
//	Copyright © 1994-1999 Lucent Technologies Inc.  All rights reserved.
//	Portions Copyright © 1995-1997 C H Forsyth (forsyth@terzarima.net)
//	Portions Copyright © 1997-1999 Vita Nuova Limited
//	Portions Copyright © 2000-2007 Vita Nuova Holdings Limited (www.vitanuova.com)
//	Portions Copyright © 2004,2006 Bruce Ellis
//	Portions Copyright © 2005-2007 C H Forsyth (forsyth@terzarima.net)
//	Revisions Copyright © 2000-2007 Lucent Technologies Inc. and others
//	Portions Copyright © 2009 The Go Authors. All rights reserved.
//
// Permission is hereby granted, free of charge, to any person obtaining a copy
// of this software and associated documentation files (the "Software"), to deal
// in the Software without restriction, including without limitation the rights
// to use, copy, modify, merge, publish, distribute, sublicense, and/or sell
// copies of the Software, and to permit persons to whom the Software is
// furnished to do so, subject to the following conditions:
//
// The above copyright notice and this permission notice shall be included in
// all copies or substantial portions of the Software.
//
// THE SOFTWARE IS PROVIDED "AS IS", WITHOUT WARRANTY OF ANY KIND, EXPRESS OR
// IMPLIED, INCLUDING BUT NOT LIMITED TO THE WARRANTIES OF MERCHANTABILITY,
// FITNESS FOR A PARTICULAR PURPOSE AND NONINFRINGEMENT.  IN NO EVENT SHALL THE
// AUTHORS OR COPYRIGHT HOLDERS BE LIABLE FOR ANY CLAIM, DAMAGES OR OTHER
// LIABILITY, WHETHER IN AN ACTION OF CONTRACT, TORT OR OTHERWISE, ARISING FROM,
// OUT OF OR IN CONNECTION WITH THE SOFTWARE OR THE USE OR OTHER DEALINGS IN
// THE SOFTWARE.

type Arch struct {
	Funcalign        int
	Maxalign         int
	Minalign         int
	Dwarfregsp       int
	Dwarfreglr       int
	StackBias        int
	Linuxdynld       string
	Freebsddynld     string
	Netbsddynld      string
	Openbsddynld     string
	Dragonflydynld   string
	Solarisdynld     string
	Adddynrel        func(*Link, *Symbol, *Reloc) bool
	Archinit         func(*Link)
	Archreloc        func(*Link, *Reloc, *Symbol, *int64) int
	Archrelocvariant func(*Link, *Reloc, *Symbol, int64) int64
	Asmb             func(*Link)
	Elfreloc1        func(*Link, *Reloc, int64) int
	Elfsetupplt      func(*Link)
	Gentext          func(*Link)
	Machoreloc1      func(*Link, *Reloc, int64) int
	PEreloc1         func(*Link, *Reloc, int64) bool
	Wput             func(uint16)
	Lput             func(uint32)
	Vput             func(uint64)
	Append16         func(b []byte, v uint16) []byte
	Append32         func(b []byte, v uint32) []byte
	Append64         func(b []byte, v uint64) []byte

	// TLSIEtoLE converts a TLS Initial Executable relocation to
	// a TLS Local Executable relocation.
	//
	// This is possible when a TLS IE relocation refers to a local
	// symbol in an executable, which is typical when internally
	// linking PIE binaries.
	TLSIEtoLE func(s *Symbol, off, size int)
}

var (
	Thearch Arch
	Lcsize  int32
	rpath   Rpath
	Spsize  int32
	Symsize int32
)

// Terrible but standard terminology.
// A segment describes a block of file to load into memory.
// A section further describes the pieces of that block for
// use in debuggers and such.

const (
	MINFUNC = 16 // minimum size for a function
)

type Segment struct {
	Rwx     uint8  // permission as usual unix bits (5 = r-x etc)
	Vaddr   uint64 // virtual address
	Length  uint64 // length in memory
	Fileoff uint64 // file offset
	Filelen uint64 // length on disk
	Sect    *Section
}

type Section struct {
	Rwx     uint8
	Extnum  int16
	Align   int32
	Name    string
	Vaddr   uint64
	Length  uint64
	Next    *Section
	Seg     *Segment
	Elfsect *ElfShdr
	Reloff  uint64
	Rellen  uint64
}

// DynlinkingGo returns whether we are producing Go code that can live
// in separate shared libraries linked together at runtime.
func (ctxt *Link) DynlinkingGo() bool {
	return Buildmode == BuildmodeShared || *FlagLinkshared
}

// UseRelro returns whether to make use of "read only relocations" aka
// relro.
func UseRelro() bool {
	switch Buildmode {
	case BuildmodeCArchive, BuildmodeCShared, BuildmodeShared, BuildmodePIE:
		return Iself
	default:
		return *FlagLinkshared
	}
}

var (
	SysArch         *sys.Arch
	dynexp          []*Symbol
	dynlib          []string
	ldflag          []string
	havedynamic     int
	Funcalign       int
	iscgo           bool
	elfglobalsymndx int
	interpreter     string

	debug_s  bool // backup old value of debug['s']
	HEADR    int32
	Headtype obj.HeadType

	nerrors  int
	Linkmode int
	liveness int64
)

var (
	Segtext      Segment
	Segrodata    Segment
	Segrelrodata Segment
	Segdata      Segment
	Segdwarf     Segment
)

/* whence for ldpkg */
const (
	FileObj = 0 + iota
	ArchiveObj
	Pkgdef
)

// TODO(dfc) outBuf duplicates bio.Writer
type outBuf struct {
	w   *bufio.Writer
	f   *os.File
	off int64
}

func (w *outBuf) Write(p []byte) (n int, err error) {
	n, err = w.w.Write(p)
	w.off += int64(n)
	return n, err
}

func (w *outBuf) WriteString(s string) (n int, err error) {
	n, err = coutbuf.w.WriteString(s)
	w.off += int64(n)
	return n, err
}

func (w *outBuf) Offset() int64 {
	return w.off
}

var coutbuf outBuf

const pkgname = "__.PKGDEF"

var (
	// Set if we see an object compiled by the host compiler that is not
	// from a package that is known to support internal linking mode.
	externalobj = false
	theline     string
)

func Lflag(ctxt *Link, arg string) {
	ctxt.Libdir = append(ctxt.Libdir, arg)
}

/*
 * Unix doesn't like it when we write to a running (or, sometimes,
 * recently run) binary, so remove the output file before writing it.
 * On Windows 7, remove() can force a subsequent create() to fail.
 * S_ISREG() does not exist on Plan 9.
 */
func mayberemoveoutfile() {
	if fi, err := os.Lstat(*flagOutfile); err == nil && !fi.Mode().IsRegular() {
		return
	}
	os.Remove(*flagOutfile)
}

func libinit(ctxt *Link) {
	Funcalign = Thearch.Funcalign

	// add goroot to the end of the libdir list.
	suffix := ""

	suffixsep := ""
	if *flagInstallSuffix != "" {
		suffixsep = "_"
		suffix = *flagInstallSuffix
	} else if *flagRace {
		suffixsep = "_"
		suffix = "race"
	} else if *flagMsan {
		suffixsep = "_"
		suffix = "msan"
	}

	Lflag(ctxt, filepath.Join(obj.GOROOT, "pkg", fmt.Sprintf("%s_%s%s%s", obj.GOOS, obj.GOARCH, suffixsep, suffix)))

	mayberemoveoutfile()
	f, err := os.OpenFile(*flagOutfile, os.O_WRONLY|os.O_CREATE|os.O_TRUNC, 0775)
	if err != nil {
		Exitf("cannot create %s: %v", *flagOutfile, err)
	}

	coutbuf.w = bufio.NewWriter(f)
	coutbuf.f = f

	if *flagEntrySymbol == "" {
		switch Buildmode {
		case BuildmodeCShared, BuildmodeCArchive:
			*flagEntrySymbol = fmt.Sprintf("_rt0_%s_%s_lib", obj.GOARCH, obj.GOOS)
		case BuildmodeExe, BuildmodePIE:
			*flagEntrySymbol = fmt.Sprintf("_rt0_%s_%s", obj.GOARCH, obj.GOOS)
		case BuildmodeShared:
			// No *flagEntrySymbol for -buildmode=shared
		default:
			ctxt.Diag("unknown *flagEntrySymbol for buildmode %v", Buildmode)
		}
	}

	if !ctxt.DynlinkingGo() {
		Linklookup(ctxt, *flagEntrySymbol, 0).Type = obj.SXREF
	}
}

func Exitf(format string, a ...interface{}) {
	fmt.Fprintf(os.Stderr, os.Args[0]+": "+format+"\n", a...)
	if coutbuf.f != nil {
		coutbuf.f.Close()
		mayberemoveoutfile()
	}
	Exit(2)
}

func errorexit() {
	if coutbuf.f != nil {
		if nerrors != 0 {
			Cflush()
		}
		// For rmtemp run at atexit time on Windows.
		if err := coutbuf.f.Close(); err != nil {
			Exitf("close: %v", err)
		}
	}

	if nerrors != 0 {
		if coutbuf.f != nil {
			mayberemoveoutfile()
		}
		Exit(2)
	}

	Exit(0)
}

func loadinternal(ctxt *Link, name string) {
	found := 0
	for i := 0; i < len(ctxt.Libdir); i++ {
		if *FlagLinkshared {
			shlibname := filepath.Join(ctxt.Libdir[i], name+".shlibname")
			if ctxt.Debugvlog != 0 {
				ctxt.Logf("searching for %s.a in %s\n", name, shlibname)
			}
			if _, err := os.Stat(shlibname); err == nil {
				addlibpath(ctxt, "internal", "internal", "", name, shlibname)
				found = 1
				break
			}
		}
		pname := filepath.Join(ctxt.Libdir[i], name+".a")
		if ctxt.Debugvlog != 0 {
			ctxt.Logf("searching for %s.a in %s\n", name, pname)
		}
		if _, err := os.Stat(pname); err == nil {
			addlibpath(ctxt, "internal", "internal", pname, name, "")
			found = 1
			break
		}
	}

	if found == 0 {
		ctxt.Logf("warning: unable to find %s.a\n", name)
	}
}

// findLibPathCmd uses cmd command to find gcc library libname.
// It returns library full path if found, or "none" if not found.
func (ctxt *Link) findLibPathCmd(cmd, libname string) string {
	if *flagExtld == "" {
		*flagExtld = "gcc"
	}
	args := hostlinkArchArgs()
	args = append(args, cmd)
	if ctxt.Debugvlog != 0 {
		ctxt.Logf("%s %v\n", *flagExtld, args)
	}
	out, err := exec.Command(*flagExtld, args...).Output()
	if err != nil {
		if ctxt.Debugvlog != 0 {
			ctxt.Logf("not using a %s file because compiler failed\n%v\n%s\n", libname, err, out)
		}
		return "none"
	}
	return strings.TrimSpace(string(out))
}

// findLibPath searches for library libname.
// It returns library full path if found, or "none" if not found.
func (ctxt *Link) findLibPath(libname string) string {
	return ctxt.findLibPathCmd("--print-file-name="+libname, libname)
}

func (ctxt *Link) loadlib() {
	switch Buildmode {
	case BuildmodeCShared:
		s := Linklookup(ctxt, "runtime.islibrary", 0)
		s.Attr |= AttrDuplicateOK
		Adduint8(ctxt, s, 1)
	case BuildmodeCArchive:
		s := Linklookup(ctxt, "runtime.isarchive", 0)
		s.Attr |= AttrDuplicateOK
		Adduint8(ctxt, s, 1)
	}

	loadinternal(ctxt, "runtime")
	if SysArch.Family == sys.ARM {
		loadinternal(ctxt, "math")
	}
	if *flagRace {
		loadinternal(ctxt, "runtime/race")
	}
	if *flagMsan {
		loadinternal(ctxt, "runtime/msan")
	}

	var i int
	for i = 0; i < len(ctxt.Library); i++ {
		iscgo = iscgo || ctxt.Library[i].Pkg == "runtime/cgo"
		if ctxt.Library[i].Shlib == "" {
			if ctxt.Debugvlog > 1 {
				ctxt.Logf("%5.2f autolib: %s (from %s)\n", obj.Cputime(), ctxt.Library[i].File, ctxt.Library[i].Objref)
			}
			objfile(ctxt, ctxt.Library[i])
		}
	}

	for i = 0; i < len(ctxt.Library); i++ {
		if ctxt.Library[i].Shlib != "" {
			if ctxt.Debugvlog > 1 {
				ctxt.Logf("%5.2f autolib: %s (from %s)\n", obj.Cputime(), ctxt.Library[i].Shlib, ctxt.Library[i].Objref)
			}
			ldshlibsyms(ctxt, ctxt.Library[i].Shlib)
		}
	}

	if Linkmode == LinkAuto {
		if iscgo && externalobj {
			Linkmode = LinkExternal
		} else {
			Linkmode = LinkInternal
		}

		// Force external linking for android.
		if obj.GOOS == "android" {
			Linkmode = LinkExternal
		}

		// Force external linking for PIE binaries on systems
		// that do not support internal PIE linking.
		if Buildmode == BuildmodePIE {
			Linkmode = LinkExternal
		}

		// cgo on Darwin must use external linking
		// we can always use external linking, but then there will be circular
		// dependency problems when compiling natively (external linking requires
		// runtime/cgo, runtime/cgo requires cmd/cgo, but cmd/cgo needs to be
		// compiled using external linking.)
		if SysArch.InFamily(sys.ARM, sys.ARM64) && Headtype == obj.Hdarwin && iscgo {
			Linkmode = LinkExternal
		}

		// Force external linking for msan.
		if *flagMsan {
			Linkmode = LinkExternal
		}
	}

	// cmd/7l doesn't support cgo internal linking
	// This is https://golang.org/issue/10373.
	// mips64x doesn't support cgo internal linking either (golang.org/issue/14449)
	if iscgo && (obj.GOARCH == "arm64" || obj.GOARCH == "mips64" || obj.GOARCH == "mips64le") {
		Linkmode = LinkExternal
	}

	if Linkmode == LinkExternal && !iscgo {
		// This indicates a user requested -linkmode=external.
		// The startup code uses an import of runtime/cgo to decide
		// whether to initialize the TLS.  So give it one. This could
		// be handled differently but it's an unusual case.
		loadinternal(ctxt, "runtime/cgo")

		if i < len(ctxt.Library) {
			if ctxt.Library[i].Shlib != "" {
				ldshlibsyms(ctxt, ctxt.Library[i].Shlib)
			} else {
				if ctxt.DynlinkingGo() {
					Exitf("cannot implicitly include runtime/cgo in a shared library")
				}
				objfile(ctxt, ctxt.Library[i])
			}
		}
	}

	if Linkmode == LinkInternal {
		// Drop all the cgo_import_static declarations.
		// Turns out we won't be needing them.
		for _, s := range ctxt.Allsym {
			if s.Type == obj.SHOSTOBJ {
				// If a symbol was marked both
				// cgo_import_static and cgo_import_dynamic,
				// then we want to make it cgo_import_dynamic
				// now.
				if s.Extname != "" && s.Dynimplib != "" && !s.Attr.CgoExport() {
					s.Type = obj.SDYNIMPORT
				} else {
					s.Type = 0
				}
			}
		}
	}

	tlsg := Linklookup(ctxt, "runtime.tlsg", 0)

	// runtime.tlsg is used for external linking on platforms that do not define
	// a variable to hold g in assembly (currently only intel).
	if tlsg.Type == 0 {
		tlsg.Type = obj.STLSBSS
		tlsg.Size = int64(SysArch.PtrSize)
	} else if tlsg.Type != obj.SDYNIMPORT {
		ctxt.Diag("internal error: runtime declared tlsg variable %d", tlsg.Type)
	}
	tlsg.Attr |= AttrReachable
	ctxt.Tlsg = tlsg

	moduledata := Linklookup(ctxt, "runtime.firstmoduledata", 0)
	if moduledata.Type != 0 && moduledata.Type != obj.SDYNIMPORT {
		// If the module (toolchain-speak for "executable or shared
		// library") we are linking contains the runtime package, it
		// will define the runtime.firstmoduledata symbol and we
		// truncate it back to 0 bytes so we can define its entire
		// contents in symtab.go:symtab().
		moduledata.Size = 0

		// In addition, on ARM, the runtime depends on the linker
		// recording the value of GOARM.
		if SysArch.Family == sys.ARM {
			s := Linklookup(ctxt, "runtime.goarm", 0)
			s.Type = obj.SRODATA
			s.Size = 0
			Adduint8(ctxt, s, uint8(obj.GOARM))
		}

		if obj.Framepointer_enabled(obj.GOOS, obj.GOARCH) {
			s := Linklookup(ctxt, "runtime.framepointer_enabled", 0)
			s.Type = obj.SRODATA
			s.Size = 0
			Adduint8(ctxt, s, 1)
		}
	} else {
		// If OTOH the module does not contain the runtime package,
		// create a local symbol for the moduledata.
		moduledata = Linklookup(ctxt, "local.moduledata", 0)
		moduledata.Attr |= AttrLocal
	}
	// In all cases way we mark the moduledata as noptrdata to hide it from
	// the GC.
	moduledata.Type = obj.SNOPTRDATA
	moduledata.Attr |= AttrReachable
	ctxt.Moduledata = moduledata

	// Now that we know the link mode, trim the dynexp list.
	x := AttrCgoExportDynamic

	if Linkmode == LinkExternal {
		x = AttrCgoExportStatic
	}
	w := 0
	for i := 0; i < len(dynexp); i++ {
		if dynexp[i].Attr&x != 0 {
			dynexp[w] = dynexp[i]
			w++
		}
	}
	dynexp = dynexp[:w]

	// In internal link mode, read the host object files.
	if Linkmode == LinkInternal {
		hostobjs(ctxt)

		// If we have any undefined symbols in external
		// objects, try to read them from the libgcc file.
		any := false
		for _, s := range ctxt.Allsym {
			for _, r := range s.R {
				if r.Sym != nil && r.Sym.Type&obj.SMASK == obj.SXREF && r.Sym.Name != ".got" {
					any = true
					break
				}
			}
		}
		if any {
			if *flagLibGCC == "" {
				*flagLibGCC = ctxt.findLibPathCmd("--print-libgcc-file-name", "libgcc")
			}
			if *flagLibGCC != "none" {
				hostArchive(ctxt, *flagLibGCC)
			}
			if Headtype == obj.Hwindows || Headtype == obj.Hwindowsgui {
				if p := ctxt.findLibPath("libmingwex.a"); p != "none" {
					hostArchive(ctxt, p)
				}
				if p := ctxt.findLibPath("libmingw32.a"); p != "none" {
					hostArchive(ctxt, p)
				}
				// TODO: maybe do something similar to peimporteddlls to collect all lib names
				// and try link them all to final exe just like libmingwex.a and libmingw32.a:
				/*
					for:
					#cgo windows LDFLAGS: -lmsvcrt -lm
					import:
					libmsvcrt.a libm.a
				*/
			}
		}
	} else {
		hostlinksetup()
	}

	// We've loaded all the code now.
	// If there are no dynamic libraries needed, gcc disables dynamic linking.
	// Because of this, glibc's dynamic ELF loader occasionally (like in version 2.13)
	// assumes that a dynamic binary always refers to at least one dynamic library.
	// Rather than be a source of test cases for glibc, disable dynamic linking
	// the same way that gcc would.
	//
	// Exception: on OS X, programs such as Shark only work with dynamic
	// binaries, so leave it enabled on OS X (Mach-O) binaries.
	// Also leave it enabled on Solaris which doesn't support
	// statically linked binaries.
	if Buildmode == BuildmodeExe {
		if havedynamic == 0 && Headtype != obj.Hdarwin && Headtype != obj.Hsolaris {
			*FlagD = true
		}
	}

	importcycles()
}

/*
 * look for the next file in an archive.
 * adapted from libmach.
 */
func nextar(bp *bio.Reader, off int64, a *ArHdr) int64 {
	if off&1 != 0 {
		off++
	}
	bp.Seek(off, 0)
	var buf [SAR_HDR]byte
	if n, err := io.ReadFull(bp, buf[:]); err != nil {
		if n == 0 && err != io.EOF {
			return -1
		}
		return 0
	}

	a.name = artrim(buf[0:16])
	a.date = artrim(buf[16:28])
	a.uid = artrim(buf[28:34])
	a.gid = artrim(buf[34:40])
	a.mode = artrim(buf[40:48])
	a.size = artrim(buf[48:58])
	a.fmag = artrim(buf[58:60])

	arsize := atolwhex(a.size)
	if arsize&1 != 0 {
		arsize++
	}
	return arsize + SAR_HDR
}

func objfile(ctxt *Link, lib *Library) {
	pkg := pathtoprefix(lib.Pkg)

	if ctxt.Debugvlog > 1 {
		ctxt.Logf("%5.2f ldobj: %s (%s)\n", obj.Cputime(), lib.File, pkg)
	}
	f, err := bio.Open(lib.File)
	if err != nil {
		Exitf("cannot open file %s: %v", lib.File, err)
	}

	for i := 0; i < len(ARMAG); i++ {
		if c, err := f.ReadByte(); err == nil && c == ARMAG[i] {
			continue
		}

		/* load it as a regular file */
		l := f.Seek(0, 2)

		f.Seek(0, 0)
		ldobj(ctxt, f, pkg, l, lib.File, lib.File, FileObj)
		f.Close()

		return
	}

	/* process __.PKGDEF */
	off := f.Offset()

	var arhdr ArHdr
	l := nextar(f, off, &arhdr)
	var pname string
	if l <= 0 {
		ctxt.Diag("%s: short read on archive file symbol header", lib.File)
		goto out
	}

	if !strings.HasPrefix(arhdr.name, pkgname) {
		ctxt.Diag("%s: cannot find package header", lib.File)
		goto out
	}

	if Buildmode == BuildmodeShared {
		before := f.Offset()
		pkgdefBytes := make([]byte, atolwhex(arhdr.size))
		if _, err := io.ReadFull(f, pkgdefBytes); err != nil {
			ctxt.Diag("%s: short read on archive file symbol header: %v", lib.File, err)
		}
		hash := sha1.Sum(pkgdefBytes)
		lib.hash = hash[:]
		f.Seek(before, 0)
	}

	off += l

	ldpkg(ctxt, f, pkg, atolwhex(arhdr.size), lib.File, Pkgdef)

	/*
	 * load all the object files from the archive now.
	 * this gives us sequential file access and keeps us
	 * from needing to come back later to pick up more
	 * objects.  it breaks the usual C archive model, but
	 * this is Go, not C.  the common case in Go is that
	 * we need to load all the objects, and then we throw away
	 * the individual symbols that are unused.
	 *
	 * loading every object will also make it possible to
	 * load foreign objects not referenced by __.PKGDEF.
	 */
	for {
		l = nextar(f, off, &arhdr)
		if l == 0 {
			break
		}
		if l < 0 {
			Exitf("%s: malformed archive", lib.File)
		}

		off += l

		pname = fmt.Sprintf("%s(%s)", lib.File, arhdr.name)
		l = atolwhex(arhdr.size)
		ldobj(ctxt, f, pkg, l, pname, lib.File, ArchiveObj)
	}

out:
	f.Close()
}

type Hostobj struct {
	ld     func(*Link, *bio.Reader, string, int64, string)
	pkg    string
	pn     string
	file   string
	off    int64
	length int64
}

var hostobj []Hostobj

// These packages can use internal linking mode.
// Others trigger external mode.
var internalpkg = []string{
	"crypto/x509",
	"net",
	"os/user",
	"runtime/cgo",
	"runtime/race",
	"runtime/msan",
}

func ldhostobj(ld func(*Link, *bio.Reader, string, int64, string), f *bio.Reader, pkg string, length int64, pn string, file string) *Hostobj {
	isinternal := false
	for i := 0; i < len(internalpkg); i++ {
		if pkg == internalpkg[i] {
			isinternal = true
			break
		}
	}

	// DragonFly declares errno with __thread, which results in a symbol
	// type of R_386_TLS_GD or R_X86_64_TLSGD. The Go linker does not
	// currently know how to handle TLS relocations, hence we have to
	// force external linking for any libraries that link in code that
	// uses errno. This can be removed if the Go linker ever supports
	// these relocation types.
	if Headtype == obj.Hdragonfly {
		if pkg == "net" || pkg == "os/user" {
			isinternal = false
		}
	}

	if !isinternal {
		externalobj = true
	}

	hostobj = append(hostobj, Hostobj{})
	h := &hostobj[len(hostobj)-1]
	h.ld = ld
	h.pkg = pkg
	h.pn = pn
	h.file = file
	h.off = f.Offset()
	h.length = length
	return h
}

func hostobjs(ctxt *Link) {
	var h *Hostobj

	for i := 0; i < len(hostobj); i++ {
		h = &hostobj[i]
		f, err := bio.Open(h.file)
		if err != nil {
			Exitf("cannot reopen %s: %v", h.pn, err)
		}

		f.Seek(h.off, 0)
		h.ld(ctxt, f, h.pkg, h.length, h.pn)
		f.Close()
	}
}

// provided by lib9

func rmtemp() {
	os.RemoveAll(*flagTmpdir)
}

func hostlinksetup() {
	if Linkmode != LinkExternal {
		return
	}

	// For external link, record that we need to tell the external linker -s,
	// and turn off -s internally: the external linker needs the symbol
	// information for its final link.
	debug_s = *FlagS
	*FlagS = false

	// create temporary directory and arrange cleanup
	if *flagTmpdir == "" {
		dir, err := ioutil.TempDir("", "go-link-")
		if err != nil {
			log.Fatal(err)
		}
		*flagTmpdir = dir
		AtExit(rmtemp)
	}

	// change our output to temporary object file
	coutbuf.f.Close()
	mayberemoveoutfile()

	p := filepath.Join(*flagTmpdir, "go.o")
	var err error
	f, err := os.OpenFile(p, os.O_WRONLY|os.O_CREATE|os.O_TRUNC, 0775)
	if err != nil {
		Exitf("cannot create %s: %v", p, err)
	}

	coutbuf.w = bufio.NewWriter(f)
	coutbuf.f = f
}

// hostobjCopy creates a copy of the object files in hostobj in a
// temporary directory.
func hostobjCopy() (paths []string) {
	var wg sync.WaitGroup
	sema := make(chan struct{}, runtime.NumCPU()) // limit open file descriptors
	for i, h := range hostobj {
		h := h
		dst := filepath.Join(*flagTmpdir, fmt.Sprintf("%06d.o", i))
		paths = append(paths, dst)

		wg.Add(1)
		go func() {
			sema <- struct{}{}
			defer func() {
				<-sema
				wg.Done()
			}()
			f, err := os.Open(h.file)
			if err != nil {
				Exitf("cannot reopen %s: %v", h.pn, err)
			}
			if _, err := f.Seek(h.off, 0); err != nil {
				Exitf("cannot seek %s: %v", h.pn, err)
			}

			w, err := os.Create(dst)
			if err != nil {
				Exitf("cannot create %s: %v", dst, err)
			}
			if _, err := io.CopyN(w, f, h.length); err != nil {
				Exitf("cannot write %s: %v", dst, err)
			}
			if err := w.Close(); err != nil {
				Exitf("cannot close %s: %v", dst, err)
			}
		}()
	}
	wg.Wait()
	return paths
}

// archive builds a .a archive from the hostobj object files.
func (ctxt *Link) archive() {
	if Buildmode != BuildmodeCArchive {
		return
	}

	if *flagExtar == "" {
		*flagExtar = "ar"
	}

	mayberemoveoutfile()

	// Force the buffer to flush here so that external
	// tools will see a complete file.
	Cflush()
	if err := coutbuf.f.Close(); err != nil {
		Exitf("close: %v", err)
	}
	coutbuf.f = nil

	argv := []string{*flagExtar, "-q", "-c", "-s", *flagOutfile}
	argv = append(argv, filepath.Join(*flagTmpdir, "go.o"))
	argv = append(argv, hostobjCopy()...)

	if ctxt.Debugvlog != 0 {
		ctxt.Logf("archive: %s\n", strings.Join(argv, " "))
	}

	if out, err := exec.Command(argv[0], argv[1:]...).CombinedOutput(); err != nil {
		Exitf("running %s failed: %v\n%s", argv[0], err, out)
	}
}

func (l *Link) hostlink() {
	if Linkmode != LinkExternal || nerrors > 0 {
		return
	}
	if Buildmode == BuildmodeCArchive {
		return
	}

	if *flagExtld == "" {
		*flagExtld = "gcc"
	}

	var argv []string
	argv = append(argv, *flagExtld)
	argv = append(argv, hostlinkArchArgs()...)

	if !*FlagS && !debug_s {
		argv = append(argv, "-gdwarf-2")
	} else {
		argv = append(argv, "-s")
	}

	switch Headtype {
	case obj.Hdarwin:
		argv = append(argv, "-Wl,-no_pie,-headerpad,1144")
	case obj.Hopenbsd:
		argv = append(argv, "-Wl,-nopie")
	case obj.Hwindows:
		argv = append(argv, "-mconsole")
	case obj.Hwindowsgui:
		argv = append(argv, "-mwindows")
	}

	switch Buildmode {
	case BuildmodeExe:
		if Headtype == obj.Hdarwin {
			argv = append(argv, "-Wl,-pagezero_size,4000000")
		}
	case BuildmodePIE:
		if UseRelro() {
			argv = append(argv, "-Wl,-z,relro")
		}
		argv = append(argv, "-pie")
	case BuildmodeCShared:
		if Headtype == obj.Hdarwin {
			argv = append(argv, "-dynamiclib", "-Wl,-read_only_relocs,suppress")
		} else {
			// ELF.
			argv = append(argv, "-Wl,-Bsymbolic")
			if UseRelro() {
				argv = append(argv, "-Wl,-z,relro")
			}
			// Pass -z nodelete to mark the shared library as
			// non-closeable: a dlclose will do nothing.
			argv = append(argv, "-shared", "-Wl,-z,nodelete")
		}
	case BuildmodeShared:
		if UseRelro() {
			argv = append(argv, "-Wl,-z,relro")
		}
		argv = append(argv, "-shared")
	}

<<<<<<< HEAD
	if Iself && (DynlinkingGo() || goos == "solaris") {
=======
	if Iself && l.DynlinkingGo() {
>>>>>>> 3ead4998
		// We force all symbol resolution to be done at program startup
		// because lazy PLT resolution can use large amounts of stack at
		// times we cannot allow it to do so.
		argv = append(argv, "-Wl,-znow")

		// Do not let the host linker generate COPY relocations. These
		// can move symbols out of sections that rely on stable offsets
		// from the beginning of the section (like STYPE).
		argv = append(argv, "-Wl,-znocopyreloc")

		if SysArch.InFamily(sys.ARM, sys.ARM64) {
			// On ARM, the GNU linker will generate COPY relocations
			// even with -znocopyreloc set.
			// https://sourceware.org/bugzilla/show_bug.cgi?id=19962
			//
			// On ARM64, the GNU linker will fail instead of
			// generating COPY relocations.
			//
			// In both cases, switch to gold.
			argv = append(argv, "-fuse-ld=gold")

			// If gold is not installed, gcc will silently switch
			// back to ld.bfd. So we parse the version information
			// and provide a useful error if gold is missing.
			cmd := exec.Command(*flagExtld, "-fuse-ld=gold", "-Wl,--version")
			if out, err := cmd.CombinedOutput(); err == nil {
				if !bytes.Contains(out, []byte("GNU gold")) {
					log.Fatalf("ARM external linker must be gold (issue #15696), but is not: %s", out)
				}
			}
		}
	}

	if Iself && len(buildinfo) > 0 {
		argv = append(argv, fmt.Sprintf("-Wl,--build-id=0x%x", buildinfo))
	}

	// On Windows, given -o foo, GCC will append ".exe" to produce
	// "foo.exe".  We have decided that we want to honor the -o
	// option. To make this work, we append a '.' so that GCC
	// will decide that the file already has an extension. We
	// only want to do this when producing a Windows output file
	// on a Windows host.
	outopt := *flagOutfile
	if obj.GOOS == "windows" && runtime.GOOS == "windows" && filepath.Ext(outopt) == "" {
		outopt += "."
	}
	argv = append(argv, "-o")
	argv = append(argv, outopt)

	if rpath.val != "" {
		argv = append(argv, fmt.Sprintf("-Wl,-rpath,%s", rpath.val))
	}

	// Force global symbols to be exported for dlopen, etc.
	if Iself {
		argv = append(argv, "-rdynamic")
	}

	if strings.Contains(argv[0], "clang") {
		argv = append(argv, "-Qunused-arguments")
	}

	argv = append(argv, filepath.Join(*flagTmpdir, "go.o"))
	argv = append(argv, hostobjCopy()...)

	if *FlagLinkshared {
		seenDirs := make(map[string]bool)
		seenLibs := make(map[string]bool)
		addshlib := func(path string) {
			dir, base := filepath.Split(path)
			if !seenDirs[dir] {
				argv = append(argv, "-L"+dir)
				if !rpath.set {
					argv = append(argv, "-Wl,-rpath="+dir)
				}
				seenDirs[dir] = true
			}
			base = strings.TrimSuffix(base, ".so")
			base = strings.TrimPrefix(base, "lib")
			if !seenLibs[base] {
				argv = append(argv, "-l"+base)
				seenLibs[base] = true
			}
		}
		for _, shlib := range l.Shlibs {
			addshlib(shlib.Path)
			for _, dep := range shlib.Deps {
				if dep == "" {
					continue
				}
				libpath := findshlib(l, dep)
				if libpath != "" {
					addshlib(libpath)
				}
			}
		}
	}

	sanitizers := *flagRace

	for _, flag := range ldflag {
		if strings.HasPrefix(flag, "-fsanitize=") {
			sanitizers = true
		}
	}

	argv = append(argv, ldflag...)

	if sanitizers {
		// On a system where the toolchain creates position independent
		// executables by default, tsan/msan/asan/etc initialization can
		// fail. So we pass -no-pie here, but support for that flag is quite
		// new and we test for its support first.
		src := filepath.Join(*flagTmpdir, "trivial.c")
		if err := ioutil.WriteFile(src, []byte{}, 0666); err != nil {
			l.Diag("WriteFile trivial.c failed: %v", err)
		}
		cmd := exec.Command(argv[0], "-c", "-no-pie", "trivial.c")
		cmd.Dir = *flagTmpdir
		cmd.Env = append([]string{"LC_ALL=C"}, os.Environ()...)
		out, err := cmd.CombinedOutput()
		supported := err == nil && !bytes.Contains(out, []byte("unrecognized"))
		if supported {
			argv = append(argv, "-no-pie")
		}
	}

	for _, p := range strings.Fields(*flagExtldflags) {
		argv = append(argv, p)

		// clang, unlike GCC, passes -rdynamic to the linker
		// even when linking with -static, causing a linker
		// error when using GNU ld. So take out -rdynamic if
		// we added it. We do it in this order, rather than
		// only adding -rdynamic later, so that -*extldflags
		// can override -rdynamic without using -static.
		if Iself && p == "-static" {
			for i := range argv {
				if argv[i] == "-rdynamic" {
					argv[i] = "-static"
				}
			}
		}
	}
	if Headtype == obj.Hwindows || Headtype == obj.Hwindowsgui {
		// libmingw32 and libmingwex have some inter-dependencies,
		// so must use linker groups.
		argv = append(argv, "-Wl,--start-group", "-lmingwex", "-lmingw32", "-Wl,--end-group")
		argv = append(argv, peimporteddlls()...)
	}

	if l.Debugvlog != 0 {
		l.Logf("host link:")
		for _, v := range argv {
			l.Logf(" %q", v)
		}
		l.Logf("\n")
	}

	if out, err := exec.Command(argv[0], argv[1:]...).CombinedOutput(); err != nil {
		Exitf("running %s failed: %v\n%s", argv[0], err, out)
	} else if l.Debugvlog != 0 && len(out) > 0 {
		l.Logf("%s", out)
	}

	if !*FlagS && !debug_s && Headtype == obj.Hdarwin {
		// Skip combining dwarf on arm.
		if !SysArch.InFamily(sys.ARM, sys.ARM64) {
			dsym := filepath.Join(*flagTmpdir, "go.dwarf")
			if out, err := exec.Command("dsymutil", "-f", *flagOutfile, "-o", dsym).CombinedOutput(); err != nil {
				l.Cursym = nil
				Exitf("%s: running dsymutil failed: %v\n%s", os.Args[0], err, out)
			}
			// Skip combining if `dsymutil` didn't generate a file. See #11994.
			if _, err := os.Stat(dsym); os.IsNotExist(err) {
				return
			}
			// For os.Rename to work reliably, must be in same directory as outfile.
			combinedOutput := *flagOutfile + "~"
			if err := machoCombineDwarf(*flagOutfile, dsym, combinedOutput); err != nil {
				l.Cursym = nil
				Exitf("%s: combining dwarf failed: %v", os.Args[0], err)
			}
			os.Remove(*flagOutfile)
			if err := os.Rename(combinedOutput, *flagOutfile); err != nil {
				l.Cursym = nil
				Exitf("%s: %v", os.Args[0], err)
			}
		}
	}
}

// hostlinkArchArgs returns arguments to pass to the external linker
// based on the architecture.
func hostlinkArchArgs() []string {
	switch SysArch.Family {
	case sys.I386:
		return []string{"-m32"}
	case sys.AMD64, sys.PPC64, sys.S390X:
		return []string{"-m64"}
	case sys.ARM:
		return []string{"-marm"}
	case sys.ARM64:
		// nothing needed
	case sys.MIPS64:
		return []string{"-mabi=64"}
	}
	return nil
}

// ldobj loads an input object. If it is a host object (an object
// compiled by a non-Go compiler) it returns the Hostobj pointer. If
// it is a Go object, it returns nil.
func ldobj(ctxt *Link, f *bio.Reader, pkg string, length int64, pn string, file string, whence int) *Hostobj {
	eof := f.Offset() + length

	start := f.Offset()
	c1 := bgetc(f)
	c2 := bgetc(f)
	c3 := bgetc(f)
	c4 := bgetc(f)
	f.Seek(start, 0)

	magic := uint32(c1)<<24 | uint32(c2)<<16 | uint32(c3)<<8 | uint32(c4)
	if magic == 0x7f454c46 { // \x7F E L F
		return ldhostobj(ldelf, f, pkg, length, pn, file)
	}

	if magic&^1 == 0xfeedface || magic&^0x01000000 == 0xcefaedfe {
		return ldhostobj(ldmacho, f, pkg, length, pn, file)
	}

	if c1 == 0x4c && c2 == 0x01 || c1 == 0x64 && c2 == 0x86 {
		return ldhostobj(ldpe, f, pkg, length, pn, file)
	}

	/* check the header */
	line, err := f.ReadString('\n')
	if err != nil {
		ctxt.Diag("truncated object file: %s: %v", pn, err)
		return nil
	}

	if !strings.HasPrefix(line, "go object ") {
		if strings.HasSuffix(pn, ".go") {
			Exitf("%s: uncompiled .go source file", pn)
			return nil
		}

		if line == SysArch.Name {
			// old header format: just $GOOS
			ctxt.Diag("%s: stale object file", pn)
			return nil
		}

		ctxt.Diag("%s: not an object file", pn)
		return nil
	}

	// First, check that the basic GOOS, GOARCH, and Version match.
	t := fmt.Sprintf("%s %s %s ", obj.GOOS, obj.GOARCH, obj.Version)

	line = strings.TrimRight(line, "\n")
	if !strings.HasPrefix(line[10:]+" ", t) && !*flagF {
		ctxt.Diag("%s: object is [%s] expected [%s]", pn, line[10:], t)
		return nil
	}

	// Second, check that longer lines match each other exactly,
	// so that the Go compiler and write additional information
	// that must be the same from run to run.
	if len(line) >= len(t)+10 {
		if theline == "" {
			theline = line[10:]
		} else if theline != line[10:] {
			ctxt.Diag("%s: object is [%s] expected [%s]", pn, line[10:], theline)
			return nil
		}
	}

	/* skip over exports and other info -- ends with \n!\n */
	import0 := f.Offset()

	c1 = '\n' // the last line ended in \n
	c2 = bgetc(f)
	c3 = bgetc(f)
	for c1 != '\n' || c2 != '!' || c3 != '\n' {
		c1 = c2
		c2 = c3
		c3 = bgetc(f)
		if c3 == -1 {
			ctxt.Diag("truncated object file: %s", pn)
			return nil
		}
	}

	import1 := f.Offset()

	f.Seek(import0, 0)
	ldpkg(ctxt, f, pkg, import1-import0-2, pn, whence) // -2 for !\n
	f.Seek(import1, 0)

	LoadObjFile(ctxt, f, pkg, eof-f.Offset(), pn)
	return nil
}

func readelfsymboldata(ctxt *Link, f *elf.File, sym *elf.Symbol) []byte {
	data := make([]byte, sym.Size)
	sect := f.Sections[sym.Section]
	if sect.Type != elf.SHT_PROGBITS && sect.Type != elf.SHT_NOTE {
		ctxt.Diag("reading %s from non-data section", sym.Name)
	}
	n, err := sect.ReadAt(data, int64(sym.Value-sect.Addr))
	if uint64(n) != sym.Size {
		ctxt.Diag("reading contents of %s: %v", sym.Name, err)
	}
	return data
}

func readwithpad(r io.Reader, sz int32) ([]byte, error) {
	data := make([]byte, Rnd(int64(sz), 4))
	_, err := io.ReadFull(r, data)
	if err != nil {
		return nil, err
	}
	data = data[:sz]
	return data, nil
}

func readnote(f *elf.File, name []byte, typ int32) ([]byte, error) {
	for _, sect := range f.Sections {
		if sect.Type != elf.SHT_NOTE {
			continue
		}
		r := sect.Open()
		for {
			var namesize, descsize, noteType int32
			err := binary.Read(r, f.ByteOrder, &namesize)
			if err != nil {
				if err == io.EOF {
					break
				}
				return nil, fmt.Errorf("read namesize failed: %v", err)
			}
			err = binary.Read(r, f.ByteOrder, &descsize)
			if err != nil {
				return nil, fmt.Errorf("read descsize failed: %v", err)
			}
			err = binary.Read(r, f.ByteOrder, &noteType)
			if err != nil {
				return nil, fmt.Errorf("read type failed: %v", err)
			}
			noteName, err := readwithpad(r, namesize)
			if err != nil {
				return nil, fmt.Errorf("read name failed: %v", err)
			}
			desc, err := readwithpad(r, descsize)
			if err != nil {
				return nil, fmt.Errorf("read desc failed: %v", err)
			}
			if string(name) == string(noteName) && typ == noteType {
				return desc, nil
			}
		}
	}
	return nil, nil
}

func findshlib(ctxt *Link, shlib string) string {
	for _, libdir := range ctxt.Libdir {
		libpath := filepath.Join(libdir, shlib)
		if _, err := os.Stat(libpath); err == nil {
			return libpath
		}
	}
	ctxt.Diag("cannot find shared library: %s", shlib)
	return ""
}

func ldshlibsyms(ctxt *Link, shlib string) {
	libpath := findshlib(ctxt, shlib)
	if libpath == "" {
		return
	}
	for _, processedlib := range ctxt.Shlibs {
		if processedlib.Path == libpath {
			return
		}
	}
	if ctxt.Debugvlog > 1 {
		ctxt.Logf("%5.2f ldshlibsyms: found library with name %s at %s\n", obj.Cputime(), shlib, libpath)
	}

	f, err := elf.Open(libpath)
	if err != nil {
		ctxt.Diag("cannot open shared library: %s", libpath)
		return
	}

	hash, err := readnote(f, ELF_NOTE_GO_NAME, ELF_NOTE_GOABIHASH_TAG)
	if err != nil {
		ctxt.Diag("cannot read ABI hash from shared library %s: %v", libpath, err)
		return
	}

	depsbytes, err := readnote(f, ELF_NOTE_GO_NAME, ELF_NOTE_GODEPS_TAG)
	if err != nil {
		ctxt.Diag("cannot read dep list from shared library %s: %v", libpath, err)
		return
	}
	deps := strings.Split(string(depsbytes), "\n")

	syms, err := f.DynamicSymbols()
	if err != nil {
		ctxt.Diag("cannot read symbols from shared library: %s", libpath)
		return
	}
	gcdataLocations := make(map[uint64]*Symbol)
	for _, elfsym := range syms {
		if elf.ST_TYPE(elfsym.Info) == elf.STT_NOTYPE || elf.ST_TYPE(elfsym.Info) == elf.STT_SECTION {
			continue
		}
		lsym := Linklookup(ctxt, elfsym.Name, 0)
		// Because loadlib above loads all .a files before loading any shared
		// libraries, any non-dynimport symbols we find that duplicate symbols
		// already loaded should be ignored (the symbols from the .a files
		// "win").
		if lsym.Type != 0 && lsym.Type != obj.SDYNIMPORT {
			continue
		}
		lsym.Type = obj.SDYNIMPORT
		lsym.ElfType = elf.ST_TYPE(elfsym.Info)
		lsym.Size = int64(elfsym.Size)
		if elfsym.Section != elf.SHN_UNDEF {
			// Set .File for the library that actually defines the symbol.
			lsym.File = libpath
			// The decodetype_* functions in decodetype.go need access to
			// the type data.
			if strings.HasPrefix(lsym.Name, "type.") && !strings.HasPrefix(lsym.Name, "type..") {
				lsym.P = readelfsymboldata(ctxt, f, &elfsym)
				gcdataLocations[elfsym.Value+2*uint64(SysArch.PtrSize)+8+1*uint64(SysArch.PtrSize)] = lsym
			}
		}
	}
	gcdataAddresses := make(map[*Symbol]uint64)
	if SysArch.Family == sys.ARM64 {
		for _, sect := range f.Sections {
			if sect.Type == elf.SHT_RELA {
				var rela elf.Rela64
				rdr := sect.Open()
				for {
					err := binary.Read(rdr, f.ByteOrder, &rela)
					if err == io.EOF {
						break
					} else if err != nil {
						ctxt.Diag("reading relocation failed %v", err)
						return
					}
					t := elf.R_AARCH64(rela.Info & 0xffff)
					if t != elf.R_AARCH64_RELATIVE {
						continue
					}
					if lsym, ok := gcdataLocations[rela.Off]; ok {
						gcdataAddresses[lsym] = uint64(rela.Addend)
					}
				}
			}
		}
	}

	// We might have overwritten some functions above (this tends to happen for the
	// autogenerated type equality/hashing functions) and we don't want to generated
	// pcln table entries for these any more so remove them from Textp.
	textp := make([]*Symbol, 0, len(ctxt.Textp))
	for _, s := range ctxt.Textp {
		if s.Type != obj.SDYNIMPORT {
			textp = append(textp, s)
		}
	}
	ctxt.Textp = textp

	ctxt.Shlibs = append(ctxt.Shlibs, Shlib{Path: libpath, Hash: hash, Deps: deps, File: f, gcdataAddresses: gcdataAddresses})
}

// Copied from ../gc/subr.c:/^pathtoprefix; must stay in sync.
/*
 * Convert raw string to the prefix that will be used in the symbol table.
 * Invalid bytes turn into %xx.	 Right now the only bytes that need
 * escaping are %, ., and ", but we escape all control characters too.
 *
 * If you edit this, edit ../gc/subr.c:/^pathtoprefix too.
 * If you edit this, edit ../../debug/goobj/read.go:/importPathToPrefix too.
 */
func pathtoprefix(s string) string {
	slash := strings.LastIndex(s, "/")
	for i := 0; i < len(s); i++ {
		c := s[i]
		if c <= ' ' || i >= slash && c == '.' || c == '%' || c == '"' || c >= 0x7F {
			var buf bytes.Buffer
			for i := 0; i < len(s); i++ {
				c := s[i]
				if c <= ' ' || i >= slash && c == '.' || c == '%' || c == '"' || c >= 0x7F {
					fmt.Fprintf(&buf, "%%%02x", c)
					continue
				}
				buf.WriteByte(c)
			}
			return buf.String()
		}
	}
	return s
}

func addsection(seg *Segment, name string, rwx int) *Section {
	var l **Section

	for l = &seg.Sect; *l != nil; l = &(*l).Next {
	}
	sect := new(Section)
	sect.Rwx = uint8(rwx)
	sect.Name = name
	sect.Seg = seg
	sect.Align = int32(SysArch.PtrSize) // everything is at least pointer-aligned
	*l = sect
	return sect
}

func Le16(b []byte) uint16 {
	return uint16(b[0]) | uint16(b[1])<<8
}

func Le32(b []byte) uint32 {
	return uint32(b[0]) | uint32(b[1])<<8 | uint32(b[2])<<16 | uint32(b[3])<<24
}

func Le64(b []byte) uint64 {
	return uint64(Le32(b)) | uint64(Le32(b[4:]))<<32
}

func Be16(b []byte) uint16 {
	return uint16(b[0])<<8 | uint16(b[1])
}

func Be32(b []byte) uint32 {
	return uint32(b[0])<<24 | uint32(b[1])<<16 | uint32(b[2])<<8 | uint32(b[3])
}

type chain struct {
	sym   *Symbol
	up    *chain
	limit int // limit on entry to sym
}

var morestack *Symbol

// TODO: Record enough information in new object files to
// allow stack checks here.

func haslinkregister(ctxt *Link) bool {
	return ctxt.FixedFrameSize() != 0
}

func callsize(ctxt *Link) int {
	if haslinkregister(ctxt) {
		return 0
	}
	return SysArch.RegSize
}

func (ctxt *Link) dostkcheck() {
	var ch chain

	morestack = Linklookup(ctxt, "runtime.morestack", 0)

	// Every splitting function ensures that there are at least StackLimit
	// bytes available below SP when the splitting prologue finishes.
	// If the splitting function calls F, then F begins execution with
	// at least StackLimit - callsize() bytes available.
	// Check that every function behaves correctly with this amount
	// of stack, following direct calls in order to piece together chains
	// of non-splitting functions.
	ch.up = nil

	ch.limit = obj.StackLimit - callsize(ctxt)

	// Check every function, but do the nosplit functions in a first pass,
	// to make the printed failure chains as short as possible.
	for _, s := range ctxt.Textp {
		// runtime.racesymbolizethunk is called from gcc-compiled C
		// code running on the operating system thread stack.
		// It uses more than the usual amount of stack but that's okay.
		if s.Name == "runtime.racesymbolizethunk" {
			continue
		}

		if s.Attr.NoSplit() {
			ctxt.Cursym = s
			ch.sym = s
			stkcheck(ctxt, &ch, 0)
		}
	}

	for _, s := range ctxt.Textp {
		if !s.Attr.NoSplit() {
			ctxt.Cursym = s
			ch.sym = s
			stkcheck(ctxt, &ch, 0)
		}
	}
}

func stkcheck(ctxt *Link, up *chain, depth int) int {
	limit := up.limit
	s := up.sym

	// Don't duplicate work: only need to consider each
	// function at top of safe zone once.
	top := limit == obj.StackLimit-callsize(ctxt)
	if top {
		if s.Attr.StackCheck() {
			return 0
		}
		s.Attr |= AttrStackCheck
	}

	if depth > 100 {
		ctxt.Diag("nosplit stack check too deep")
		stkbroke(ctxt, up, 0)
		return -1
	}

	if s.Attr.External() || s.FuncInfo == nil {
		// external function.
		// should never be called directly.
		// onlyctxt.Diagnose the direct caller.
		// TODO(mwhudson): actually think about this.
		if depth == 1 && s.Type != obj.SXREF && !ctxt.DynlinkingGo() &&
			Buildmode != BuildmodeCArchive && Buildmode != BuildmodePIE && Buildmode != BuildmodeCShared {
			ctxt.Diag("call to external function %s", s.Name)
		}
		return -1
	}

	if limit < 0 {
		stkbroke(ctxt, up, limit)
		return -1
	}

	// morestack looks like it calls functions,
	// but it switches the stack pointer first.
	if s == morestack {
		return 0
	}

	var ch chain
	ch.up = up

	if !s.Attr.NoSplit() {
		// Ensure we have enough stack to call morestack.
		ch.limit = limit - callsize(ctxt)
		ch.sym = morestack
		if stkcheck(ctxt, &ch, depth+1) < 0 {
			return -1
		}
		if !top {
			return 0
		}
		// Raise limit to allow frame.
		locals := int32(0)
		if s.FuncInfo != nil {
			locals = s.FuncInfo.Locals
		}
		limit = int(obj.StackLimit+locals) + int(ctxt.FixedFrameSize())
	}

	// Walk through sp adjustments in function, consuming relocs.
	ri := 0

	endr := len(s.R)
	var ch1 chain
	var pcsp Pciter
	var r *Reloc
	for pciterinit(ctxt, &pcsp, &s.FuncInfo.Pcsp); pcsp.done == 0; pciternext(&pcsp) {
		// pcsp.value is in effect for [pcsp.pc, pcsp.nextpc).

		// Check stack size in effect for this span.
		if int32(limit)-pcsp.value < 0 {
			stkbroke(ctxt, up, int(int32(limit)-pcsp.value))
			return -1
		}

		// Process calls in this span.
		for ; ri < endr && uint32(s.R[ri].Off) < pcsp.nextpc; ri++ {
			r = &s.R[ri]
			switch r.Type {
			// Direct call.
<<<<<<< HEAD
			case obj.R_CALL, obj.R_CALLARM, obj.R_CALLARM64, obj.R_CALLPOWER, obj.R_CALLMIPS, obj.R_CALLSPARC64:
				ch.limit = int(int32(limit) - pcsp.value - int32(callsize()))
=======
			case obj.R_CALL, obj.R_CALLARM, obj.R_CALLARM64, obj.R_CALLPOWER, obj.R_CALLMIPS:
				ch.limit = int(int32(limit) - pcsp.value - int32(callsize(ctxt)))
>>>>>>> 3ead4998
				ch.sym = r.Sym
				if stkcheck(ctxt, &ch, depth+1) < 0 {
					return -1
				}

			// Indirect call. Assume it is a call to a splitting function,
			// so we have to make sure it can call morestack.
			// Arrange the data structures to report both calls, so that
			// if there is an error, stkprint shows all the steps involved.
			case obj.R_CALLIND:
				ch.limit = int(int32(limit) - pcsp.value - int32(callsize(ctxt)))

				ch.sym = nil
				ch1.limit = ch.limit - callsize(ctxt) // for morestack in called prologue
				ch1.up = &ch
				ch1.sym = morestack
				if stkcheck(ctxt, &ch1, depth+2) < 0 {
					return -1
				}
			}
		}
	}

	return 0
}

func stkbroke(ctxt *Link, ch *chain, limit int) {
	ctxt.Diag("nosplit stack overflow")
	stkprint(ctxt, ch, limit)
}

func stkprint(ctxt *Link, ch *chain, limit int) {
	var name string

	if ch.sym != nil {
		name = ch.sym.Name
		if ch.sym.Attr.NoSplit() {
			name += " (nosplit)"
		}
	} else {
		name = "function pointer"
	}

	if ch.up == nil {
		// top of chain.  ch->sym != nil.
		if ch.sym.Attr.NoSplit() {
			fmt.Printf("\t%d\tassumed on entry to %s\n", ch.limit, name)
		} else {
			fmt.Printf("\t%d\tguaranteed after split check in %s\n", ch.limit, name)
		}
	} else {
		stkprint(ctxt, ch.up, ch.limit+callsize(ctxt))
		if !haslinkregister(ctxt) {
			fmt.Printf("\t%d\ton entry to %s\n", ch.limit, name)
		}
	}

	if ch.limit != limit {
		fmt.Printf("\t%d\tafter %s uses %d\n", limit, name, ch.limit-limit)
	}
}

func Cflush() {
	if err := coutbuf.w.Flush(); err != nil {
		Exitf("flushing %s: %v", coutbuf.f.Name(), err)
	}
}

func Cseek(p int64) {
	if p == coutbuf.off {
		return
	}
	Cflush()
	if _, err := coutbuf.f.Seek(p, 0); err != nil {
		Exitf("seeking in output [0, 1]: %v", err)
	}
	coutbuf.off = p
}

func Cwritestring(s string) {
	coutbuf.WriteString(s)
}

func Cwrite(p []byte) {
	coutbuf.Write(p)
}

func Cput(c uint8) {
	coutbuf.w.WriteByte(c)
	coutbuf.off++
}

func usage() {
	fmt.Fprintf(os.Stderr, "usage: link [options] main.o\n")
	obj.Flagprint(2)
	Exit(2)
}

func doversion() {
	Exitf("version %s", obj.Version)
}

func genasmsym(ctxt *Link, put func(*Link, *Symbol, string, int, int64, int64, int, *Symbol)) {
	// These symbols won't show up in the first loop below because we
	// skip STEXT symbols. Normal STEXT symbols are emitted by walking textp.
	s := Linklookup(ctxt, "runtime.text", 0)
	if s.Type == obj.STEXT {
		put(ctxt, s, s.Name, 'T', s.Value, s.Size, int(s.Version), nil)
	}
	s = Linklookup(ctxt, "runtime.etext", 0)
	if s.Type == obj.STEXT {
		put(ctxt, s, s.Name, 'T', s.Value, s.Size, int(s.Version), nil)
	}

	for _, s := range ctxt.Allsym {
		if s.Attr.Hidden() {
			continue
		}
		if (s.Name == "" || s.Name[0] == '.') && s.Version == 0 && s.Name != ".rathole" && s.Name != ".TOC." {
			continue
		}
		switch s.Type & obj.SMASK {
		case obj.SCONST,
			obj.SRODATA,
			obj.SSYMTAB,
			obj.SPCLNTAB,
			obj.SINITARR,
			obj.SDATA,
			obj.SNOPTRDATA,
			obj.SELFSECT,
			obj.SELFROSECT,
			obj.SELFRXSECT,
			obj.SELFGOT,
			obj.SMACHOGOT,
			obj.STYPE,
			obj.SSTRING,
			obj.SGOSTRING,
			obj.SGOSTRINGHDR,
			obj.SGOFUNC,
			obj.SGCBITS,
			obj.STYPERELRO,
			obj.SSTRINGRELRO,
			obj.SGOSTRINGRELRO,
			obj.SGOSTRINGHDRRELRO,
			obj.SGOFUNCRELRO,
			obj.SGCBITSRELRO,
			obj.SRODATARELRO,
			obj.STYPELINK,
			obj.SITABLINK,
			obj.SWINDOWS:
			if !s.Attr.Reachable() {
				continue
			}
			put(ctxt, s, s.Name, 'D', Symaddr(ctxt, s), s.Size, int(s.Version), s.Gotype)

		case obj.SBSS, obj.SNOPTRBSS:
			if !s.Attr.Reachable() {
				continue
			}
			if len(s.P) > 0 {
				ctxt.Diag("%s should not be bss (size=%d type=%d special=%v)", s.Name, len(s.P), s.Type, s.Attr.Special())
			}
			put(ctxt, s, s.Name, 'B', Symaddr(ctxt, s), s.Size, int(s.Version), s.Gotype)

		case obj.SFILE:
			put(ctxt, nil, s.Name, 'f', s.Value, 0, int(s.Version), nil)

		case obj.SHOSTOBJ:
			if Headtype == obj.Hwindows || Headtype == obj.Hwindowsgui || Iself {
				put(ctxt, s, s.Name, 'U', s.Value, 0, int(s.Version), nil)
			}

		case obj.SDYNIMPORT:
			if !s.Attr.Reachable() {
				continue
			}
			put(ctxt, s, s.Extname, 'U', 0, 0, int(s.Version), nil)

		case obj.STLSBSS:
			if Linkmode == LinkExternal && Headtype != obj.Hopenbsd {
				put(ctxt, s, s.Name, 't', Symaddr(ctxt, s), s.Size, int(s.Version), s.Gotype)
			}
		}
	}

	var off int32
	for _, s := range ctxt.Textp {
		put(ctxt, s, s.Name, 'T', s.Value, s.Size, int(s.Version), s.Gotype)

		locals := int32(0)
		if s.FuncInfo != nil {
			locals = s.FuncInfo.Locals
		}
		// NOTE(ality): acid can't produce a stack trace without .frame symbols
		put(ctxt, nil, ".frame", 'm', int64(locals)+int64(SysArch.PtrSize), 0, 0, nil)

		if s.FuncInfo == nil {
			continue
		}
		for _, a := range s.FuncInfo.Autom {
			// Emit a or p according to actual offset, even if label is wrong.
			// This avoids negative offsets, which cannot be encoded.
			if a.Name != obj.A_AUTO && a.Name != obj.A_PARAM {
				continue
			}

			// compute offset relative to FP
			if a.Name == obj.A_PARAM {
				off = a.Aoffset
			} else {
				off = a.Aoffset - int32(SysArch.PtrSize)
			}

			// FP
			if off >= 0 {
				put(ctxt, nil, a.Asym.Name, 'p', int64(off), 0, 0, a.Gotype)
				continue
			}

			// SP
			if off <= int32(-SysArch.PtrSize) {
				put(ctxt, nil, a.Asym.Name, 'a', -(int64(off) + int64(SysArch.PtrSize)), 0, 0, a.Gotype)
				continue
			}
		}
	}

	// Otherwise, off is addressing the saved program counter.
	// Something underhanded is going on. Say nothing.
	if ctxt.Debugvlog != 0 || *flagN {
		ctxt.Logf("%5.2f symsize = %d\n", obj.Cputime(), uint32(Symsize))
	}
}

func Symaddr(ctxt *Link, s *Symbol) int64 {
	if !s.Attr.Reachable() {
		ctxt.Diag("unreachable symbol in symaddr - %s", s.Name)
	}
	return s.Value
}

func (ctxt *Link) xdefine(p string, t obj.SymKind, v int64) {
	s := Linklookup(ctxt, p, 0)
	s.Type = t
	s.Value = v
	s.Attr |= AttrReachable
	s.Attr |= AttrSpecial
	s.Attr |= AttrLocal
}

func datoff(ctxt *Link, addr int64) int64 {
	if uint64(addr) >= Segdata.Vaddr {
		return int64(uint64(addr) - Segdata.Vaddr + Segdata.Fileoff)
	}
	if uint64(addr) >= Segtext.Vaddr {
		return int64(uint64(addr) - Segtext.Vaddr + Segtext.Fileoff)
	}
	ctxt.Diag("datoff %#x", addr)
	return 0
}

func Entryvalue(ctxt *Link) int64 {
	a := *flagEntrySymbol
	if a[0] >= '0' && a[0] <= '9' {
		return atolwhex(a)
	}
	s := Linklookup(ctxt, a, 0)
	if s.Type == 0 {
		return *FlagTextAddr
	}
	if s.Type != obj.STEXT {
		ctxt.Diag("entry not text: %s", s.Name)
	}
	return s.Value
}

func undefsym(ctxt *Link, s *Symbol) {
	var r *Reloc

	ctxt.Cursym = s
	for i := 0; i < len(s.R); i++ {
		r = &s.R[i]
		if r.Sym == nil { // happens for some external ARM relocs
			continue
		}
		if r.Sym.Type == obj.Sxxx || r.Sym.Type == obj.SXREF {
			ctxt.Diag("undefined: %s", r.Sym.Name)
		}
		if !r.Sym.Attr.Reachable() {
			ctxt.Diag("use of unreachable symbol: %s", r.Sym.Name)
		}
	}
}

func (ctxt *Link) undef() {
	for _, s := range ctxt.Textp {
		undefsym(ctxt, s)
	}
	for _, s := range datap {
		undefsym(ctxt, s)
	}
	if nerrors > 0 {
		errorexit()
	}
}

func (ctxt *Link) callgraph() {
	if !*FlagC {
		return
	}

	var i int
	var r *Reloc
	for _, s := range ctxt.Textp {
		for i = 0; i < len(s.R); i++ {
			r = &s.R[i]
			if r.Sym == nil {
				continue
			}
<<<<<<< HEAD
			if (r.Type == obj.R_CALL || r.Type == obj.R_CALLARM || r.Type == obj.R_CALLPOWER || r.Type == obj.R_CALLMIPS || r.Type == obj.R_CALLSPARC64) && r.Sym.Type == obj.STEXT {
				fmt.Fprintf(Bso, "%s calls %s\n", s.Name, r.Sym.Name)
=======
			if (r.Type == obj.R_CALL || r.Type == obj.R_CALLARM || r.Type == obj.R_CALLPOWER || r.Type == obj.R_CALLMIPS) && r.Sym.Type == obj.STEXT {
				ctxt.Logf("%s calls %s\n", s.Name, r.Sym.Name)
>>>>>>> 3ead4998
			}
		}
	}
}

func (ctxt *Link) Diag(format string, args ...interface{}) {
	tn := ""
	sep := ""
	if ctxt.Cursym != nil {
		tn = ctxt.Cursym.Name
		sep = ": "
	}
	fmt.Printf("%s%s%s\n", tn, sep, fmt.Sprintf(format, args...))
	nerrors++
	if *flagH {
		panic("error")
	}
	if nerrors > 20 {
		Exitf("too many errors")
	}
}

func Rnd(v int64, r int64) int64 {
	if r <= 0 {
		return v
	}
	v += r - 1
	c := v % r
	if c < 0 {
		c += r
	}
	v -= c
	return v
}

func bgetc(r *bio.Reader) int {
	c, err := r.ReadByte()
	if err != nil {
		if err != io.EOF {
			log.Fatalf("reading input: %v", err)
		}
		return -1
	}
	return int(c)
}<|MERGE_RESOLUTION|>--- conflicted
+++ resolved
@@ -1020,11 +1020,7 @@
 		argv = append(argv, "-shared")
 	}
 
-<<<<<<< HEAD
-	if Iself && (DynlinkingGo() || goos == "solaris") {
-=======
-	if Iself && l.DynlinkingGo() {
->>>>>>> 3ead4998
+	if Iself && l.DynlinkingGo() || obj.GOOS == "solaris" {
 		// We force all symbol resolution to be done at program startup
 		// because lazy PLT resolution can use large amounts of stack at
 		// times we cannot allow it to do so.
@@ -1722,13 +1718,8 @@
 			r = &s.R[ri]
 			switch r.Type {
 			// Direct call.
-<<<<<<< HEAD
 			case obj.R_CALL, obj.R_CALLARM, obj.R_CALLARM64, obj.R_CALLPOWER, obj.R_CALLMIPS, obj.R_CALLSPARC64:
-				ch.limit = int(int32(limit) - pcsp.value - int32(callsize()))
-=======
-			case obj.R_CALL, obj.R_CALLARM, obj.R_CALLARM64, obj.R_CALLPOWER, obj.R_CALLMIPS:
 				ch.limit = int(int32(limit) - pcsp.value - int32(callsize(ctxt)))
->>>>>>> 3ead4998
 				ch.sym = r.Sym
 				if stkcheck(ctxt, &ch, depth+1) < 0 {
 					return -1
@@ -2048,13 +2039,8 @@
 			if r.Sym == nil {
 				continue
 			}
-<<<<<<< HEAD
 			if (r.Type == obj.R_CALL || r.Type == obj.R_CALLARM || r.Type == obj.R_CALLPOWER || r.Type == obj.R_CALLMIPS || r.Type == obj.R_CALLSPARC64) && r.Sym.Type == obj.STEXT {
-				fmt.Fprintf(Bso, "%s calls %s\n", s.Name, r.Sym.Name)
-=======
-			if (r.Type == obj.R_CALL || r.Type == obj.R_CALLARM || r.Type == obj.R_CALLPOWER || r.Type == obj.R_CALLMIPS) && r.Sym.Type == obj.STEXT {
 				ctxt.Logf("%s calls %s\n", s.Name, r.Sym.Name)
->>>>>>> 3ead4998
 			}
 		}
 	}
