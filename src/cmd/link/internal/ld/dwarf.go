// Copyright 2010 The Go Authors. All rights reserved.
// Use of this source code is governed by a BSD-style
// license that can be found in the LICENSE file.

// TODO/NICETOHAVE:
//   - eliminate DW_CLS_ if not used
//   - package info in compilation units
//   - assign global variables and types to their packages
//   - gdb uses c syntax, meaning clumsy quoting is needed for go identifiers. eg
//     ptype struct '[]uint8' and qualifiers need to be quoted away
//   - lexical scoping is lost, so gdb gets confused as to which 'main.i' you mean.
//   - file:line info for variables
//   - make strings a typedef so prettyprinters can see the underlying string type

package ld

import (
	"cmd/internal/obj"
	"fmt"
	"os"
	"strings"
)

/*
 * Offsets and sizes of the debug_* sections in the cout file.
 */
var abbrevo int64

var abbrevsize int64

var abbrevsym *LSym

var abbrevsympos int64

var lineo int64

var linesize int64

var linesym *LSym

var linesympos int64

var infoo int64 // also the base for DWDie->offs and reference attributes.

var infosize int64

var infosym *LSym

var infosympos int64

var frameo int64

var framesize int64

var framesym *LSym

var framesympos int64

var pubnameso int64

var pubnamessize int64

var pubtypeso int64

var pubtypessize int64

var arangeso int64

var arangessize int64

var gdbscripto int64

var gdbscriptsize int64

var infosec *LSym

var inforeloco int64

var inforelocsize int64

var arangessec *LSym

var arangesreloco int64

var arangesrelocsize int64

var linesec *LSym

var linereloco int64

var linerelocsize int64

var framesec *LSym

var framereloco int64

var framerelocsize int64

var gdbscript string

/*
 *  Basic I/O
 */
func addrput(addr int64) {
	switch Thearch.Ptrsize {
	case 4:
		Thearch.Lput(uint32(addr))

	case 8:
		Thearch.Vput(uint64(addr))
	}
}

func appendUleb128(b []byte, v uint64) []byte {
	for {
		c := uint8(v & 0x7f)
		v >>= 7
		if v != 0 {
			c |= 0x80
		}
		b = append(b, c)
		if c&0x80 == 0 {
			break
		}
	}
	return b
}

func appendSleb128(b []byte, v int64) []byte {
	for {
		c := uint8(v & 0x7f)
		s := uint8(v & 0x40)
		v >>= 7
		if (v != -1 || s == 0) && (v != 0 || s != 0) {
			c |= 0x80
		}
		b = append(b, c)
		if c&0x80 == 0 {
			break
		}
	}
	return b
}

var encbuf [10]byte

func uleb128put(v int64) {
	b := appendUleb128(encbuf[:0], uint64(v))
	Cwrite(b)
}

func sleb128put(v int64) {
	b := appendSleb128(encbuf[:0], v)
	Cwrite(b)
}

/*
 * Defining Abbrevs.  This is hardcoded, and there will be
 * only a handful of them.  The DWARF spec places no restriction on
 * the ordering of attributes in the Abbrevs and DIEs, and we will
 * always write them out in the order of declaration in the abbrev.
 */
type DWAttrForm struct {
	attr uint16
	form uint8
}

// Go-specific type attributes.
const (
	DW_AT_go_kind = 0x2900
	DW_AT_go_key  = 0x2901
	DW_AT_go_elem = 0x2902

	DW_AT_internal_location = 253 // params and locals; not emitted
)

// Index into the abbrevs table below.
// Keep in sync with ispubname() and ispubtype() below.
// ispubtype considers >= NULLTYPE public
const (
	DW_ABRV_NULL = iota
	DW_ABRV_COMPUNIT
	DW_ABRV_FUNCTION
	DW_ABRV_VARIABLE
	DW_ABRV_AUTO
	DW_ABRV_PARAM
	DW_ABRV_STRUCTFIELD
	DW_ABRV_FUNCTYPEPARAM
	DW_ABRV_DOTDOTDOT
	DW_ABRV_ARRAYRANGE
	DW_ABRV_NULLTYPE
	DW_ABRV_BASETYPE
	DW_ABRV_ARRAYTYPE
	DW_ABRV_CHANTYPE
	DW_ABRV_FUNCTYPE
	DW_ABRV_IFACETYPE
	DW_ABRV_MAPTYPE
	DW_ABRV_PTRTYPE
	DW_ABRV_BARE_PTRTYPE // only for void*, no DW_AT_type attr to please gdb 6.
	DW_ABRV_SLICETYPE
	DW_ABRV_STRINGTYPE
	DW_ABRV_STRUCTTYPE
	DW_ABRV_TYPEDECL
	DW_NABRV
)

type DWAbbrev struct {
	tag      uint8
	children uint8
	attr     []DWAttrForm
}

var abbrevs = [DW_NABRV]DWAbbrev{
	/* The mandatory DW_ABRV_NULL entry. */
	{0, 0, []DWAttrForm{}},

	/* COMPUNIT */
	{
		DW_TAG_compile_unit,
		DW_CHILDREN_yes,
		[]DWAttrForm{
			{DW_AT_name, DW_FORM_string},
			{DW_AT_language, DW_FORM_data1},
			{DW_AT_low_pc, DW_FORM_addr},
			{DW_AT_high_pc, DW_FORM_addr},
			{DW_AT_stmt_list, DW_FORM_data4},
			{DW_AT_comp_dir, DW_FORM_string},
		},
	},

	/* FUNCTION */
	{
		DW_TAG_subprogram,
		DW_CHILDREN_yes,
		[]DWAttrForm{
			{DW_AT_name, DW_FORM_string},
			{DW_AT_low_pc, DW_FORM_addr},
			{DW_AT_high_pc, DW_FORM_addr},
			{DW_AT_external, DW_FORM_flag},
		},
	},

	/* VARIABLE */
	{
		DW_TAG_variable,
		DW_CHILDREN_no,
		[]DWAttrForm{
			{DW_AT_name, DW_FORM_string},
			{DW_AT_location, DW_FORM_block1},
			{DW_AT_type, DW_FORM_ref_addr},
			{DW_AT_external, DW_FORM_flag},
		},
	},

	/* AUTO */
	{
		DW_TAG_variable,
		DW_CHILDREN_no,
		[]DWAttrForm{
			{DW_AT_name, DW_FORM_string},
			{DW_AT_location, DW_FORM_block1},
			{DW_AT_type, DW_FORM_ref_addr},
		},
	},

	/* PARAM */
	{
		DW_TAG_formal_parameter,
		DW_CHILDREN_no,
		[]DWAttrForm{
			{DW_AT_name, DW_FORM_string},
			{DW_AT_location, DW_FORM_block1},
			{DW_AT_type, DW_FORM_ref_addr},
		},
	},

	/* STRUCTFIELD */
	{
		DW_TAG_member,
		DW_CHILDREN_no,
		[]DWAttrForm{
			{DW_AT_name, DW_FORM_string},
			{DW_AT_data_member_location, DW_FORM_block1},
			{DW_AT_type, DW_FORM_ref_addr},
		},
	},

	/* FUNCTYPEPARAM */
	{
		DW_TAG_formal_parameter,
		DW_CHILDREN_no,

		// No name!
		[]DWAttrForm{
			{DW_AT_type, DW_FORM_ref_addr},
		},
	},

	/* DOTDOTDOT */
	{
		DW_TAG_unspecified_parameters,
		DW_CHILDREN_no,
		[]DWAttrForm{},
	},

	/* ARRAYRANGE */
	{
		DW_TAG_subrange_type,
		DW_CHILDREN_no,

		// No name!
		[]DWAttrForm{
			{DW_AT_type, DW_FORM_ref_addr},
			{DW_AT_count, DW_FORM_udata},
		},
	},

	// Below here are the types considered public by ispubtype
	/* NULLTYPE */
	{
		DW_TAG_unspecified_type,
		DW_CHILDREN_no,
		[]DWAttrForm{
			{DW_AT_name, DW_FORM_string},
		},
	},

	/* BASETYPE */
	{
		DW_TAG_base_type,
		DW_CHILDREN_no,
		[]DWAttrForm{
			{DW_AT_name, DW_FORM_string},
			{DW_AT_encoding, DW_FORM_data1},
			{DW_AT_byte_size, DW_FORM_data1},
			{DW_AT_go_kind, DW_FORM_data1},
		},
	},

	/* ARRAYTYPE */
	// child is subrange with upper bound
	{
		DW_TAG_array_type,
		DW_CHILDREN_yes,
		[]DWAttrForm{
			{DW_AT_name, DW_FORM_string},
			{DW_AT_type, DW_FORM_ref_addr},
			{DW_AT_byte_size, DW_FORM_udata},
			{DW_AT_go_kind, DW_FORM_data1},
		},
	},

	/* CHANTYPE */
	{
		DW_TAG_typedef,
		DW_CHILDREN_no,
		[]DWAttrForm{
			{DW_AT_name, DW_FORM_string},
			{DW_AT_type, DW_FORM_ref_addr},
			{DW_AT_go_kind, DW_FORM_data1},
			{DW_AT_go_elem, DW_FORM_ref_addr},
		},
	},

	/* FUNCTYPE */
	{
		DW_TAG_subroutine_type,
		DW_CHILDREN_yes,
		[]DWAttrForm{
			{DW_AT_name, DW_FORM_string},
			// {DW_AT_type,	DW_FORM_ref_addr},
			{DW_AT_go_kind, DW_FORM_data1},
		},
	},

	/* IFACETYPE */
	{
		DW_TAG_typedef,
		DW_CHILDREN_yes,
		[]DWAttrForm{
			{DW_AT_name, DW_FORM_string},
			{DW_AT_type, DW_FORM_ref_addr},
			{DW_AT_go_kind, DW_FORM_data1},
		},
	},

	/* MAPTYPE */
	{
		DW_TAG_typedef,
		DW_CHILDREN_no,
		[]DWAttrForm{
			{DW_AT_name, DW_FORM_string},
			{DW_AT_type, DW_FORM_ref_addr},
			{DW_AT_go_kind, DW_FORM_data1},
			{DW_AT_go_key, DW_FORM_ref_addr},
			{DW_AT_go_elem, DW_FORM_ref_addr},
		},
	},

	/* PTRTYPE */
	{
		DW_TAG_pointer_type,
		DW_CHILDREN_no,
		[]DWAttrForm{
			{DW_AT_name, DW_FORM_string},
			{DW_AT_type, DW_FORM_ref_addr},
			{DW_AT_go_kind, DW_FORM_data1},
		},
	},

	/* BARE_PTRTYPE */
	{
		DW_TAG_pointer_type,
		DW_CHILDREN_no,
		[]DWAttrForm{
			{DW_AT_name, DW_FORM_string},
		},
	},

	/* SLICETYPE */
	{
		DW_TAG_structure_type,
		DW_CHILDREN_yes,
		[]DWAttrForm{
			{DW_AT_name, DW_FORM_string},
			{DW_AT_byte_size, DW_FORM_udata},
			{DW_AT_go_kind, DW_FORM_data1},
			{DW_AT_go_elem, DW_FORM_ref_addr},
		},
	},

	/* STRINGTYPE */
	{
		DW_TAG_structure_type,
		DW_CHILDREN_yes,
		[]DWAttrForm{
			{DW_AT_name, DW_FORM_string},
			{DW_AT_byte_size, DW_FORM_udata},
			{DW_AT_go_kind, DW_FORM_data1},
		},
	},

	/* STRUCTTYPE */
	{
		DW_TAG_structure_type,
		DW_CHILDREN_yes,
		[]DWAttrForm{
			{DW_AT_name, DW_FORM_string},
			{DW_AT_byte_size, DW_FORM_udata},
			{DW_AT_go_kind, DW_FORM_data1},
		},
	},

	/* TYPEDECL */
	{
		DW_TAG_typedef,
		DW_CHILDREN_no,
		[]DWAttrForm{
			{DW_AT_name, DW_FORM_string},
			{DW_AT_type, DW_FORM_ref_addr},
		},
	},
}

func writeabbrev() {
	abbrevo = Cpos()
	for i := 1; i < DW_NABRV; i++ {
		// See section 7.5.3
		uleb128put(int64(i))

		uleb128put(int64(abbrevs[i].tag))
		Cput(abbrevs[i].children)
		for _, f := range abbrevs[i].attr {
			uleb128put(int64(f.attr))
			uleb128put(int64(f.form))
		}
		uleb128put(0)
		uleb128put(0)
	}

	Cput(0)
	abbrevsize = Cpos() - abbrevo
}

/*
 * Debugging Information Entries and their attributes.
 */

// For DW_CLS_string and _block, value should contain the length, and
// data the data, for _reference, value is 0 and data is a DWDie* to
// the referenced instance, for all others, value is the whole thing
// and data is null.

type DWAttr struct {
	link  *DWAttr
	atr   uint16 // DW_AT_
	cls   uint8  // DW_CLS_
	value int64
	data  interface{}
}

type DWDie struct {
	abbrev int
	link   *DWDie
	child  *DWDie
	attr   *DWAttr
	// offset into .debug_info section, i.e relative to
	// infoo. only valid after call to putdie()
	offs int64
	hash map[string]*DWDie // optional index of DWAttr by name, enabled by mkindex()
}

/*
 * Root DIEs for compilation units, types and global variables.
 */
var dwroot DWDie

var dwtypes DWDie

var dwglobals DWDie

func newattr(die *DWDie, attr uint16, cls int, value int64, data interface{}) *DWAttr {
	a := new(DWAttr)
	a.link = die.attr
	die.attr = a
	a.atr = attr
	a.cls = uint8(cls)
	a.value = value
	a.data = data
	return a
}

// Each DIE (except the root ones) has at least 1 attribute: its
// name. getattr moves the desired one to the front so
// frequently searched ones are found faster.
func getattr(die *DWDie, attr uint16) *DWAttr {
	if die.attr.atr == attr {
		return die.attr
	}

	a := die.attr
	b := a.link
	for b != nil {
		if b.atr == attr {
			a.link = b.link
			b.link = die.attr
			die.attr = b
			return b
		}

		a = b
		b = b.link
	}

	return nil
}

// Every DIE has at least a DW_AT_name attribute (but it will only be
// written out if it is listed in the abbrev).	If its parent is
// keeping an index, the new DIE will be inserted there.
func newdie(parent *DWDie, abbrev int, name string) *DWDie {
	die := new(DWDie)
	die.abbrev = abbrev
	die.link = parent.child
	parent.child = die

	newattr(die, DW_AT_name, DW_CLS_STRING, int64(len(name)), name)

	if parent.hash != nil {
		parent.hash[name] = die
	}

	return die
}

func mkindex(die *DWDie) {
	die.hash = make(map[string]*DWDie)
}

func walktypedef(die *DWDie) *DWDie {
	// Resolve typedef if present.
	if die.abbrev == DW_ABRV_TYPEDECL {
		for attr := die.attr; attr != nil; attr = attr.link {
			if attr.atr == DW_AT_type && attr.cls == DW_CLS_REFERENCE && attr.data != nil {
				return attr.data.(*DWDie)
			}
		}
	}

	return die
}

// Find child by AT_name using hashtable if available or linear scan
// if not.
func find(die *DWDie, name string) *DWDie {
	var prev *DWDie
	for ; die != prev; prev, die = die, walktypedef(die) {
		if die.hash == nil {
			for a := die.child; a != nil; a = a.link {
				if name == getattr(a, DW_AT_name).data {
					return a
				}
			}
			continue
		}
		if a := die.hash[name]; a != nil {
			return a
		}
	}
	return nil
}

func mustFind(die *DWDie, name string) *DWDie {
	r := find(die, name)
	if r == nil {
		Exitf("dwarf find: %s %p has no %s", getattr(die, DW_AT_name).data, die, name)
	}
	return r
}

func adddwarfrel(sec *LSym, sym *LSym, offsetbase int64, siz int, addend int64) {
	r := Addrel(sec)
	r.Sym = sym
	r.Xsym = sym
	r.Off = int32(Cpos() - offsetbase)
	r.Siz = uint8(siz)
	r.Type = obj.R_ADDR
	r.Add = addend
	r.Xadd = addend
	if Iself && Thearch.Thechar == '6' {
		addend = 0
	}
	if HEADTYPE == obj.Hdarwin {
		addend += sym.Value
	}
	switch siz {
	case 4:
		Thearch.Lput(uint32(addend))

	case 8:
		Thearch.Vput(uint64(addend))

	default:
		Diag("bad size in adddwarfrel")
	}
}

func newrefattr(die *DWDie, attr uint16, ref *DWDie) *DWAttr {
	if ref == nil {
		return nil
	}
	return newattr(die, attr, DW_CLS_REFERENCE, 0, ref)
}

var fwdcount int

func putattr(abbrev int, form int, cls int, value int64, data interface{}) {
	switch form {
	case DW_FORM_addr: // address
		if Linkmode == LinkExternal {
			value -= (data.(*LSym)).Value
			adddwarfrel(infosec, data.(*LSym), infoo, Thearch.Ptrsize, value)
			break
		}

		addrput(value)

	case DW_FORM_block1: // block
		if cls == DW_CLS_ADDRESS {
			Cput(uint8(1 + Thearch.Ptrsize))
			Cput(DW_OP_addr)
			if Linkmode == LinkExternal {
				value -= (data.(*LSym)).Value
				adddwarfrel(infosec, data.(*LSym), infoo, Thearch.Ptrsize, value)
				break
			}

			addrput(value)
			break
		}

		value &= 0xff
		Cput(uint8(value))
		p := data.([]byte)
		for i := 0; int64(i) < value; i++ {
			Cput(uint8(p[i]))
		}

	case DW_FORM_block2: // block
		value &= 0xffff

		Thearch.Wput(uint16(value))
		p := data.([]byte)
		for i := 0; int64(i) < value; i++ {
			Cput(uint8(p[i]))
		}

	case DW_FORM_block4: // block
		value &= 0xffffffff

		Thearch.Lput(uint32(value))
		p := data.([]byte)
		for i := 0; int64(i) < value; i++ {
			Cput(uint8(p[i]))
		}

	case DW_FORM_block: // block
		uleb128put(value)

		p := data.([]byte)
		for i := 0; int64(i) < value; i++ {
			Cput(uint8(p[i]))
		}

	case DW_FORM_data1: // constant
		Cput(uint8(value))

	case DW_FORM_data2: // constant
		Thearch.Wput(uint16(value))

	case DW_FORM_data4: // constant, {line,loclist,mac,rangelist}ptr
		if Linkmode == LinkExternal && cls == DW_CLS_PTR {
			adddwarfrel(infosec, linesym, infoo, 4, value)
			break
		}

		Thearch.Lput(uint32(value))

	case DW_FORM_data8: // constant, {line,loclist,mac,rangelist}ptr
		Thearch.Vput(uint64(value))

	case DW_FORM_sdata: // constant
		sleb128put(value)

	case DW_FORM_udata: // constant
		uleb128put(value)

	case DW_FORM_string: // string
		strnput(data.(string), int(value+1))

	case DW_FORM_flag: // flag
		if value != 0 {
			Cput(1)
		} else {
			Cput(0)
		}

		// In DWARF 2 (which is what we claim to generate),
	// the ref_addr is the same size as a normal address.
	// In DWARF 3 it is always 32 bits, unless emitting a large
	// (> 4 GB of debug info aka "64-bit") unit, which we don't implement.
	case DW_FORM_ref_addr: // reference to a DIE in the .info section
		if data == nil {
			Diag("dwarf: null reference in %d", abbrev)
			if Thearch.Ptrsize == 8 {
				Thearch.Vput(0) // invalid dwarf, gdb will complain.
			} else {
				Thearch.Lput(0) // invalid dwarf, gdb will complain.
			}
		} else {
			off := (data.(*DWDie)).offs
			if off == 0 {
				fwdcount++
			}
			if Linkmode == LinkExternal {
				adddwarfrel(infosec, infosym, infoo, Thearch.Ptrsize, off)
				break
			}

			addrput(off)
		}

	case DW_FORM_ref1, // reference within the compilation unit
		DW_FORM_ref2,      // reference
		DW_FORM_ref4,      // reference
		DW_FORM_ref8,      // reference
		DW_FORM_ref_udata, // reference

		DW_FORM_strp,     // string
		DW_FORM_indirect: // (see Section 7.5.3)
		fallthrough
	default:
		Exitf("dwarf: unsupported attribute form %d / class %d", form, cls)
	}
}

// Note that we can (and do) add arbitrary attributes to a DIE, but
// only the ones actually listed in the Abbrev will be written out.
func putattrs(abbrev int, attr *DWAttr) {
Outer:
	for _, f := range abbrevs[abbrev].attr {
		for ap := attr; ap != nil; ap = ap.link {
			if ap.atr == f.attr {
				putattr(abbrev, int(f.form), int(ap.cls), ap.value, ap.data)
				continue Outer
			}
		}

		putattr(abbrev, int(f.form), 0, 0, nil)
	}
}

func putdies(die *DWDie) {
	for ; die != nil; die = die.link {
		putdie(die)
	}
}

func putdie(die *DWDie) {
	die.offs = Cpos() - infoo
	uleb128put(int64(die.abbrev))
	putattrs(die.abbrev, die.attr)
	if abbrevs[die.abbrev].children != 0 {
		putdies(die.child)
		Cput(0)
	}
}

func reverselist(list **DWDie) {
	curr := *list
	var prev *DWDie
	for curr != nil {
		var next *DWDie = curr.link
		curr.link = prev
		prev = curr
		curr = next
	}

	*list = prev
}

func reversetree(list **DWDie) {
	reverselist(list)
	for die := *list; die != nil; die = die.link {
		if abbrevs[die.abbrev].children != 0 {
			reversetree(&die.child)
		}
	}
}

func newmemberoffsetattr(die *DWDie, offs int32) {
	var block [20]byte
	b := append(block[:0], DW_OP_plus_uconst)
	b = appendUleb128(b, uint64(offs))
	newattr(die, DW_AT_data_member_location, DW_CLS_BLOCK, int64(len(b)), b)
}

// GDB doesn't like DW_FORM_addr for DW_AT_location, so emit a
// location expression that evals to a const.
func newabslocexprattr(die *DWDie, addr int64, sym *LSym) {
	newattr(die, DW_AT_location, DW_CLS_ADDRESS, addr, sym)
	// below
}

// Lookup predefined types
func lookup_or_diag(n string) *LSym {
	s := Linkrlookup(Ctxt, n, 0)
	if s == nil || s.Size == 0 {
		Exitf("dwarf: missing type: %s", n)
	}

	return s
}

func dotypedef(parent *DWDie, name string, def *DWDie) {
	// Only emit typedefs for real names.
	if strings.HasPrefix(name, "map[") {
		return
	}
	if strings.HasPrefix(name, "struct {") {
		return
	}
	if strings.HasPrefix(name, "chan ") {
		return
	}
	if name[0] == '[' || name[0] == '*' {
		return
	}
	if def == nil {
		Diag("dwarf: bad def in dotypedef")
	}

	// The typedef entry must be created after the def,
	// so that future lookups will find the typedef instead
	// of the real definition. This hooks the typedef into any
	// circular definition loops, so that gdb can understand them.
	die := newdie(parent, DW_ABRV_TYPEDECL, name)

	newrefattr(die, DW_AT_type, def)
}

// Define gotype, for composite ones recurse into constituents.
func defgotype(gotype *LSym) *DWDie {
	if gotype == nil {
		return mustFind(&dwtypes, "<unspecified>")
	}

	if !strings.HasPrefix(gotype.Name, "type.") {
		Diag("dwarf: type name doesn't start with \"type.\": %s", gotype.Name)
		return mustFind(&dwtypes, "<unspecified>")
	}

	name := gotype.Name[5:] // could also decode from Type.string

	die := find(&dwtypes, name)

	if die != nil {
		return die
	}

	if false && Debug['v'] > 2 {
		fmt.Printf("new type: %v\n", gotype)
	}

	kind := decodetype_kind(gotype)
	bytesize := decodetype_size(gotype)

	switch kind {
	case obj.KindBool:
		die = newdie(&dwtypes, DW_ABRV_BASETYPE, name)
		newattr(die, DW_AT_encoding, DW_CLS_CONSTANT, DW_ATE_boolean, 0)
		newattr(die, DW_AT_byte_size, DW_CLS_CONSTANT, bytesize, 0)

	case obj.KindInt,
		obj.KindInt8,
		obj.KindInt16,
		obj.KindInt32,
		obj.KindInt64:
		die = newdie(&dwtypes, DW_ABRV_BASETYPE, name)
		newattr(die, DW_AT_encoding, DW_CLS_CONSTANT, DW_ATE_signed, 0)
		newattr(die, DW_AT_byte_size, DW_CLS_CONSTANT, bytesize, 0)

	case obj.KindUint,
		obj.KindUint8,
		obj.KindUint16,
		obj.KindUint32,
		obj.KindUint64,
		obj.KindUintptr:
		die = newdie(&dwtypes, DW_ABRV_BASETYPE, name)
		newattr(die, DW_AT_encoding, DW_CLS_CONSTANT, DW_ATE_unsigned, 0)
		newattr(die, DW_AT_byte_size, DW_CLS_CONSTANT, bytesize, 0)

	case obj.KindFloat32,
		obj.KindFloat64:
		die = newdie(&dwtypes, DW_ABRV_BASETYPE, name)
		newattr(die, DW_AT_encoding, DW_CLS_CONSTANT, DW_ATE_float, 0)
		newattr(die, DW_AT_byte_size, DW_CLS_CONSTANT, bytesize, 0)

	case obj.KindComplex64,
		obj.KindComplex128:
		die = newdie(&dwtypes, DW_ABRV_BASETYPE, name)
		newattr(die, DW_AT_encoding, DW_CLS_CONSTANT, DW_ATE_complex_float, 0)
		newattr(die, DW_AT_byte_size, DW_CLS_CONSTANT, bytesize, 0)

	case obj.KindArray:
		die = newdie(&dwtypes, DW_ABRV_ARRAYTYPE, name)
		dotypedef(&dwtypes, name, die)
		newattr(die, DW_AT_byte_size, DW_CLS_CONSTANT, bytesize, 0)
		s := decodetype_arrayelem(gotype)
		newrefattr(die, DW_AT_type, defgotype(s))
		fld := newdie(die, DW_ABRV_ARRAYRANGE, "range")

		// use actual length not upper bound; correct for 0-length arrays.
		newattr(fld, DW_AT_count, DW_CLS_CONSTANT, decodetype_arraylen(gotype), 0)

		newrefattr(fld, DW_AT_type, mustFind(&dwtypes, "uintptr"))

	case obj.KindChan:
		die = newdie(&dwtypes, DW_ABRV_CHANTYPE, name)
		newattr(die, DW_AT_byte_size, DW_CLS_CONSTANT, bytesize, 0)
		s := decodetype_chanelem(gotype)
		newrefattr(die, DW_AT_go_elem, defgotype(s))

	case obj.KindFunc:
		die = newdie(&dwtypes, DW_ABRV_FUNCTYPE, name)
		dotypedef(&dwtypes, name, die)
		newrefattr(die, DW_AT_type, mustFind(&dwtypes, "void"))
		nfields := decodetype_funcincount(gotype)
		var fld *DWDie
		var s *LSym
		for i := 0; i < nfields; i++ {
			s = decodetype_funcintype(gotype, i)
			fld = newdie(die, DW_ABRV_FUNCTYPEPARAM, s.Name[5:])
			newrefattr(fld, DW_AT_type, defgotype(s))
		}

		if decodetype_funcdotdotdot(gotype) != 0 {
			newdie(die, DW_ABRV_DOTDOTDOT, "...")
		}
		nfields = decodetype_funcoutcount(gotype)
		for i := 0; i < nfields; i++ {
			s = decodetype_funcouttype(gotype, i)
			fld = newdie(die, DW_ABRV_FUNCTYPEPARAM, s.Name[5:])
			newrefattr(fld, DW_AT_type, defptrto(defgotype(s)))
		}

	case obj.KindInterface:
		die = newdie(&dwtypes, DW_ABRV_IFACETYPE, name)
		dotypedef(&dwtypes, name, die)
		newattr(die, DW_AT_byte_size, DW_CLS_CONSTANT, bytesize, 0)
		nfields := int(decodetype_ifacemethodcount(gotype))
		var s *LSym
		if nfields == 0 {
			s = lookup_or_diag("type.runtime.eface")
		} else {
			s = lookup_or_diag("type.runtime.iface")
		}
		newrefattr(die, DW_AT_type, defgotype(s))

	case obj.KindMap:
		die = newdie(&dwtypes, DW_ABRV_MAPTYPE, name)
		s := decodetype_mapkey(gotype)
		newrefattr(die, DW_AT_go_key, defgotype(s))
		s = decodetype_mapvalue(gotype)
		newrefattr(die, DW_AT_go_elem, defgotype(s))

	case obj.KindPtr:
		die = newdie(&dwtypes, DW_ABRV_PTRTYPE, name)
		dotypedef(&dwtypes, name, die)
		s := decodetype_ptrelem(gotype)
		newrefattr(die, DW_AT_type, defgotype(s))

	case obj.KindSlice:
		die = newdie(&dwtypes, DW_ABRV_SLICETYPE, name)
		dotypedef(&dwtypes, name, die)
		newattr(die, DW_AT_byte_size, DW_CLS_CONSTANT, bytesize, 0)
		s := decodetype_arrayelem(gotype)
		newrefattr(die, DW_AT_go_elem, defgotype(s))

	case obj.KindString:
		die = newdie(&dwtypes, DW_ABRV_STRINGTYPE, name)
		newattr(die, DW_AT_byte_size, DW_CLS_CONSTANT, bytesize, 0)

	case obj.KindStruct:
		die = newdie(&dwtypes, DW_ABRV_STRUCTTYPE, name)
		dotypedef(&dwtypes, name, die)
		newattr(die, DW_AT_byte_size, DW_CLS_CONSTANT, bytesize, 0)
		nfields := decodetype_structfieldcount(gotype)
		var f string
		var fld *DWDie
		var s *LSym
		for i := 0; i < nfields; i++ {
			f = decodetype_structfieldname(gotype, i)
			s = decodetype_structfieldtype(gotype, i)
			if f == "" {
				f = s.Name[5:] // skip "type."
			}
			fld = newdie(die, DW_ABRV_STRUCTFIELD, f)
			newrefattr(fld, DW_AT_type, defgotype(s))
			newmemberoffsetattr(fld, int32(decodetype_structfieldoffs(gotype, i)))
		}

	case obj.KindUnsafePointer:
		die = newdie(&dwtypes, DW_ABRV_BARE_PTRTYPE, name)

	default:
		Diag("dwarf: definition of unknown kind %d: %s", kind, gotype.Name)
		die = newdie(&dwtypes, DW_ABRV_TYPEDECL, name)
		newrefattr(die, DW_AT_type, mustFind(&dwtypes, "<unspecified>"))
	}

	newattr(die, DW_AT_go_kind, DW_CLS_CONSTANT, int64(kind), 0)

	return die
}

// Find or construct *T given T.
func defptrto(dwtype *DWDie) *DWDie {
	ptrname := fmt.Sprintf("*%s", getattr(dwtype, DW_AT_name).data)
	die := find(&dwtypes, ptrname)
	if die == nil {
		die = newdie(&dwtypes, DW_ABRV_PTRTYPE, ptrname)
		newrefattr(die, DW_AT_type, dwtype)
	}

	return die
}

// Copies src's children into dst. Copies attributes by value.
// DWAttr.data is copied as pointer only. If except is one of
// the top-level children, it will not be copied.
func copychildrenexcept(dst *DWDie, src *DWDie, except *DWDie) {
	for src = src.child; src != nil; src = src.link {
		if src == except {
			continue
		}
		c := newdie(dst, src.abbrev, getattr(src, DW_AT_name).data.(string))
		for a := src.attr; a != nil; a = a.link {
			newattr(c, a.atr, int(a.cls), a.value, a.data)
		}
		copychildrenexcept(c, src, nil)
	}

	reverselist(&dst.child)
}

func copychildren(dst *DWDie, src *DWDie) {
	copychildrenexcept(dst, src, nil)
}

// Search children (assumed to have DW_TAG_member) for the one named
// field and set its DW_AT_type to dwtype
func substitutetype(structdie *DWDie, field string, dwtype *DWDie) {
	child := mustFind(structdie, field)
	if child == nil {
		return
	}

	a := getattr(child, DW_AT_type)
	if a != nil {
		a.data = dwtype
	} else {
		newrefattr(child, DW_AT_type, dwtype)
	}
}

func synthesizestringtypes(die *DWDie) {
	prototype := walktypedef(defgotype(lookup_or_diag("type.runtime.stringStructDWARF")))
	if prototype == nil {
		return
	}

	for ; die != nil; die = die.link {
		if die.abbrev != DW_ABRV_STRINGTYPE {
			continue
		}
		copychildren(die, prototype)
	}
}

func synthesizeslicetypes(die *DWDie) {
	prototype := walktypedef(defgotype(lookup_or_diag("type.runtime.slice")))
	if prototype == nil {
		return
	}

	for ; die != nil; die = die.link {
		if die.abbrev != DW_ABRV_SLICETYPE {
			continue
		}
		copychildren(die, prototype)
		elem := getattr(die, DW_AT_go_elem).data.(*DWDie)
		substitutetype(die, "array", defptrto(elem))
	}
}

func mkinternaltypename(base string, arg1 string, arg2 string) string {
	var buf string

	if arg2 == "" {
		buf = fmt.Sprintf("%s<%s>", base, arg1)
	} else {
		buf = fmt.Sprintf("%s<%s,%s>", base, arg1, arg2)
	}
	n := buf
	return n
}

// synthesizemaptypes is way too closely married to runtime/hashmap.c
const (
	MaxKeySize = 128
	MaxValSize = 128
	BucketSize = 8
)

func synthesizemaptypes(die *DWDie) {
	hash := walktypedef(defgotype(lookup_or_diag("type.runtime.hmap")))
	bucket := walktypedef(defgotype(lookup_or_diag("type.runtime.bmap")))

	if hash == nil {
		return
	}

	for ; die != nil; die = die.link {
		if die.abbrev != DW_ABRV_MAPTYPE {
			continue
		}

		keytype := walktypedef(getattr(die, DW_AT_go_key).data.(*DWDie))
		valtype := walktypedef(getattr(die, DW_AT_go_elem).data.(*DWDie))

		// compute size info like hashmap.c does.
		keysize, valsize := Thearch.Ptrsize, Thearch.Ptrsize
		a := getattr(keytype, DW_AT_byte_size)
		if a != nil {
			keysize = int(a.value)
		}
		a = getattr(valtype, DW_AT_byte_size)
		if a != nil {
			valsize = int(a.value)
		}
		indirect_key, indirect_val := false, false
		if keysize > MaxKeySize {
			keysize = Thearch.Ptrsize
			indirect_key = true
		}
		if valsize > MaxValSize {
			valsize = Thearch.Ptrsize
			indirect_val = true
		}

		// Construct type to represent an array of BucketSize keys
		dwhk := newdie(&dwtypes, DW_ABRV_ARRAYTYPE, mkinternaltypename("[]key", getattr(keytype, DW_AT_name).data.(string), ""))

		newattr(dwhk, DW_AT_byte_size, DW_CLS_CONSTANT, BucketSize*int64(keysize), 0)
		t := keytype
		if indirect_key {
			t = defptrto(keytype)
		}
		newrefattr(dwhk, DW_AT_type, t)
		fld := newdie(dwhk, DW_ABRV_ARRAYRANGE, "size")
		newattr(fld, DW_AT_count, DW_CLS_CONSTANT, BucketSize, 0)
		newrefattr(fld, DW_AT_type, mustFind(&dwtypes, "uintptr"))

		// Construct type to represent an array of BucketSize values
		dwhv := newdie(&dwtypes, DW_ABRV_ARRAYTYPE, mkinternaltypename("[]val", getattr(valtype, DW_AT_name).data.(string), ""))

		newattr(dwhv, DW_AT_byte_size, DW_CLS_CONSTANT, BucketSize*int64(valsize), 0)
		t = valtype
		if indirect_val {
			t = defptrto(valtype)
		}
		newrefattr(dwhv, DW_AT_type, t)
		fld = newdie(dwhv, DW_ABRV_ARRAYRANGE, "size")
		newattr(fld, DW_AT_count, DW_CLS_CONSTANT, BucketSize, 0)
		newrefattr(fld, DW_AT_type, mustFind(&dwtypes, "uintptr"))

		// Construct bucket<K,V>
		dwhb := newdie(&dwtypes, DW_ABRV_STRUCTTYPE, mkinternaltypename("bucket", getattr(keytype, DW_AT_name).data.(string), getattr(valtype, DW_AT_name).data.(string)))

		// Copy over all fields except the field "data" from the generic bucket.
		// "data" will be replaced with keys/values below.
		copychildrenexcept(dwhb, bucket, find(bucket, "data"))

		fld = newdie(dwhb, DW_ABRV_STRUCTFIELD, "keys")
		newrefattr(fld, DW_AT_type, dwhk)
		newmemberoffsetattr(fld, BucketSize)
		fld = newdie(dwhb, DW_ABRV_STRUCTFIELD, "values")
		newrefattr(fld, DW_AT_type, dwhv)
		newmemberoffsetattr(fld, BucketSize+BucketSize*int32(keysize))
		fld = newdie(dwhb, DW_ABRV_STRUCTFIELD, "overflow")
		newrefattr(fld, DW_AT_type, defptrto(dwhb))
		newmemberoffsetattr(fld, BucketSize+BucketSize*(int32(keysize)+int32(valsize)))
		if Thearch.Regsize > Thearch.Ptrsize {
			fld = newdie(dwhb, DW_ABRV_STRUCTFIELD, "pad")
			newrefattr(fld, DW_AT_type, mustFind(&dwtypes, "uintptr"))
			newmemberoffsetattr(fld, BucketSize+BucketSize*(int32(keysize)+int32(valsize))+int32(Thearch.Ptrsize))
		}

		newattr(dwhb, DW_AT_byte_size, DW_CLS_CONSTANT, BucketSize+BucketSize*int64(keysize)+BucketSize*int64(valsize)+int64(Thearch.Regsize), 0)

		// Construct hash<K,V>
		dwh := newdie(&dwtypes, DW_ABRV_STRUCTTYPE, mkinternaltypename("hash", getattr(keytype, DW_AT_name).data.(string), getattr(valtype, DW_AT_name).data.(string)))

		copychildren(dwh, hash)
		substitutetype(dwh, "buckets", defptrto(dwhb))
		substitutetype(dwh, "oldbuckets", defptrto(dwhb))
		newattr(dwh, DW_AT_byte_size, DW_CLS_CONSTANT, getattr(hash, DW_AT_byte_size).value, nil)

		// make map type a pointer to hash<K,V>
		newrefattr(die, DW_AT_type, defptrto(dwh))
	}
}

func synthesizechantypes(die *DWDie) {
	sudog := walktypedef(defgotype(lookup_or_diag("type.runtime.sudog")))
	waitq := walktypedef(defgotype(lookup_or_diag("type.runtime.waitq")))
	hchan := walktypedef(defgotype(lookup_or_diag("type.runtime.hchan")))
	if sudog == nil || waitq == nil || hchan == nil {
		return
	}

	sudogsize := int(getattr(sudog, DW_AT_byte_size).value)

	for ; die != nil; die = die.link {
		if die.abbrev != DW_ABRV_CHANTYPE {
			continue
		}
		elemsize := Thearch.Ptrsize
		elemtype := getattr(die, DW_AT_go_elem).data.(*DWDie)
		a := getattr(elemtype, DW_AT_byte_size)
		if a != nil {
			elemsize = int(a.value)
		}

		// sudog<T>
		dws := newdie(&dwtypes, DW_ABRV_STRUCTTYPE, mkinternaltypename("sudog", getattr(elemtype, DW_AT_name).data.(string), ""))

		copychildren(dws, sudog)
		substitutetype(dws, "elem", elemtype)
		if elemsize > 8 {
			elemsize -= 8
		} else {
			elemsize = 0
		}
		newattr(dws, DW_AT_byte_size, DW_CLS_CONSTANT, int64(sudogsize)+int64(elemsize), nil)

		// waitq<T>
		dww := newdie(&dwtypes, DW_ABRV_STRUCTTYPE, mkinternaltypename("waitq", getattr(elemtype, DW_AT_name).data.(string), ""))

		copychildren(dww, waitq)
		substitutetype(dww, "first", defptrto(dws))
		substitutetype(dww, "last", defptrto(dws))
		newattr(dww, DW_AT_byte_size, DW_CLS_CONSTANT, getattr(waitq, DW_AT_byte_size).value, nil)

		// hchan<T>
		dwh := newdie(&dwtypes, DW_ABRV_STRUCTTYPE, mkinternaltypename("hchan", getattr(elemtype, DW_AT_name).data.(string), ""))

		copychildren(dwh, hchan)
		substitutetype(dwh, "recvq", dww)
		substitutetype(dwh, "sendq", dww)
		newattr(dwh, DW_AT_byte_size, DW_CLS_CONSTANT, getattr(hchan, DW_AT_byte_size).value, nil)

		newrefattr(die, DW_AT_type, defptrto(dwh))
	}
}

// For use with pass.c::genasmsym
func defdwsymb(sym *LSym, s string, t int, v int64, size int64, ver int, gotype *LSym) {
	if strings.HasPrefix(s, "go.string.") {
		return
	}
	if strings.HasPrefix(s, "runtime.gcbits.") {
		return
	}

	if strings.HasPrefix(s, "type.") && s != "type.*" && !strings.HasPrefix(s, "type..") {
		defgotype(sym)
		return
	}

	var dv *DWDie

	var dt *DWDie
	switch t {
	default:
		return

	case 'd', 'b', 'D', 'B':
		dv = newdie(&dwglobals, DW_ABRV_VARIABLE, s)
		newabslocexprattr(dv, v, sym)
		if ver == 0 {
			newattr(dv, DW_AT_external, DW_CLS_FLAG, 1, 0)
		}
		fallthrough

	case 'a', 'p':
		dt = defgotype(gotype)
	}

	if dv != nil {
		newrefattr(dv, DW_AT_type, dt)
	}
}

func movetomodule(parent *DWDie) {
	die := dwroot.child.child
	for die.link != nil {
		die = die.link
	}
	die.link = parent.child
}

// If the pcln table contains runtime/runtime.go, use that to set gdbscript path.
func finddebugruntimepath(s *LSym) {
	if gdbscript != "" {
		return
	}

	for i := 0; i < s.Pcln.Nfile; i++ {
		f := s.Pcln.File[i]
		if i := strings.Index(f.Name, "runtime/runtime.go"); i >= 0 {
			gdbscript = f.Name[:i] + "runtime/runtime-gdb.py"
			break
		}
	}
}

/*
 * Generate short opcodes when possible, long ones when necessary.
 * See section 6.2.5
 */
const (
	LINE_BASE   = -1
	LINE_RANGE  = 4
	OPCODE_BASE = 10
)

func putpclcdelta(delta_pc int64, delta_lc int64) {
	if LINE_BASE <= delta_lc && delta_lc < LINE_BASE+LINE_RANGE {
		var opcode int64 = OPCODE_BASE + (delta_lc - LINE_BASE) + (LINE_RANGE * delta_pc)
		if OPCODE_BASE <= opcode && opcode < 256 {
			Cput(uint8(opcode))
			return
		}
	}

	if delta_pc != 0 {
		Cput(DW_LNS_advance_pc)
		sleb128put(delta_pc)
	}

	Cput(DW_LNS_advance_line)
	sleb128put(delta_lc)
	Cput(DW_LNS_copy)
}

func newcfaoffsetattr(die *DWDie, offs int32) {
	var block [20]byte
	b := append(block[:0], DW_OP_call_frame_cfa)

	if offs != 0 {
		b = append(b, DW_OP_consts)
		b = appendSleb128(b, int64(offs))
		b = append(b, DW_OP_plus)
	}

	newattr(die, DW_AT_location, DW_CLS_BLOCK, int64(len(b)), b)
}

func mkvarname(name string, da int) string {
	buf := fmt.Sprintf("%s#%d", name, da)
	n := buf
	return n
}

/*
 * Walk prog table, emit line program and build DIE tree.
 */

// flush previous compilation unit.
func flushunit(dwinfo *DWDie, pc int64, pcsym *LSym, unitstart int64, header_length int32) {
	if dwinfo != nil && pc != 0 {
		newattr(dwinfo, DW_AT_high_pc, DW_CLS_ADDRESS, pc+1, pcsym)
	}

	if unitstart >= 0 {
		Cput(0) // start extended opcode
		uleb128put(1)
		Cput(DW_LNE_end_sequence)

		here := Cpos()
		Cseek(unitstart)
		Thearch.Lput(uint32(here - unitstart - 4)) // unit_length
		Thearch.Wput(2)                            // dwarf version
		Thearch.Lput(uint32(header_length))        // header length starting here
		Cseek(here)
	}
}

func getCompilationDir() string {
	if dir, err := os.Getwd(); err == nil {
		return dir
	}
	return "/"
}

func writelines() {
	if linesec == nil {
		linesec = Linklookup(Ctxt, ".dwarfline", 0)
	}
	linesec.R = linesec.R[:0]

	unitstart := int64(-1)
	headerend := int64(-1)
	epc := int64(0)
	var epcs *LSym
	lineo = Cpos()
	var dwinfo *DWDie
	flushunit(dwinfo, epc, epcs, unitstart, int32(headerend-unitstart-10))
	unitstart = Cpos()

	lang := DW_LANG_Go

	s := Ctxt.Textp

	dwinfo = newdie(&dwroot, DW_ABRV_COMPUNIT, "go")
	newattr(dwinfo, DW_AT_language, DW_CLS_CONSTANT, int64(lang), 0)
	newattr(dwinfo, DW_AT_stmt_list, DW_CLS_PTR, unitstart-lineo, 0)
	newattr(dwinfo, DW_AT_low_pc, DW_CLS_ADDRESS, s.Value, s)
	// OS X linker requires compilation dir or absolute path in comp unit name to output debug info.
	compDir := getCompilationDir()
	newattr(dwinfo, DW_AT_comp_dir, DW_CLS_STRING, int64(len(compDir)), compDir)

	// Write .debug_line Line Number Program Header (sec 6.2.4)
	// Fields marked with (*) must be changed for 64-bit dwarf
	Thearch.Lput(0) // unit_length (*), will be filled in by flushunit.
	Thearch.Wput(2) // dwarf version (appendix F)
	Thearch.Lput(0) // header_length (*), filled in by flushunit.

	// cpos == unitstart + 4 + 2 + 4
	Cput(1)                // minimum_instruction_length
	Cput(1)                // default_is_stmt
	Cput(LINE_BASE & 0xFF) // line_base
	Cput(LINE_RANGE)       // line_range
	Cput(OPCODE_BASE)      // opcode_base
	Cput(0)                // standard_opcode_lengths[1]
	Cput(1)                // standard_opcode_lengths[2]
	Cput(1)                // standard_opcode_lengths[3]
	Cput(1)                // standard_opcode_lengths[4]
	Cput(1)                // standard_opcode_lengths[5]
	Cput(0)                // standard_opcode_lengths[6]
	Cput(0)                // standard_opcode_lengths[7]
	Cput(0)                // standard_opcode_lengths[8]
	Cput(1)                // standard_opcode_lengths[9]
	Cput(0)                // include_directories  (empty)

	files := make([]*LSym, Ctxt.Nhistfile)

	for f := Ctxt.Filesyms; f != nil; f = f.Next {
		files[f.Value-1] = f
	}

	for i := 0; int32(i) < Ctxt.Nhistfile; i++ {
		strnput(files[i].Name, len(files[i].Name)+4)
	}

	// 4 zeros: the string termination + 3 fields.
	Cput(0)
	// terminate file_names.
	headerend = Cpos()

	Cput(0) // start extended opcode
	uleb128put(1 + int64(Thearch.Ptrsize))
	Cput(DW_LNE_set_address)

	pc := s.Value
	line := 1
	file := 1
	if Linkmode == LinkExternal {
		adddwarfrel(linesec, s, lineo, Thearch.Ptrsize, 0)
	} else {
		addrput(pc)
	}

	var pcfile Pciter
	var pcline Pciter
	for Ctxt.Cursym = Ctxt.Textp; Ctxt.Cursym != nil; Ctxt.Cursym = Ctxt.Cursym.Next {
		s = Ctxt.Cursym

		dwfunc := newdie(dwinfo, DW_ABRV_FUNCTION, s.Name)
		newattr(dwfunc, DW_AT_low_pc, DW_CLS_ADDRESS, s.Value, s)
		epc = s.Value + s.Size
		epcs = s
		newattr(dwfunc, DW_AT_high_pc, DW_CLS_ADDRESS, epc, s)
		if s.Version == 0 {
			newattr(dwfunc, DW_AT_external, DW_CLS_FLAG, 1, 0)
		}

		if s.Pcln == nil {
			continue
		}

		finddebugruntimepath(s)

		pciterinit(Ctxt, &pcfile, &s.Pcln.Pcfile)
		pciterinit(Ctxt, &pcline, &s.Pcln.Pcline)
		epc = pc
		for pcfile.done == 0 && pcline.done == 0 {
			if epc-s.Value >= int64(pcfile.nextpc) {
				pciternext(&pcfile)
				continue
			}

			if epc-s.Value >= int64(pcline.nextpc) {
				pciternext(&pcline)
				continue
			}

			if int32(file) != pcfile.value {
				Cput(DW_LNS_set_file)
				uleb128put(int64(pcfile.value))
				file = int(pcfile.value)
			}

			putpclcdelta(s.Value+int64(pcline.pc)-pc, int64(pcline.value)-int64(line))

			pc = s.Value + int64(pcline.pc)
			line = int(pcline.value)
			if pcfile.nextpc < pcline.nextpc {
				epc = int64(pcfile.nextpc)
			} else {
				epc = int64(pcline.nextpc)
			}
			epc += s.Value
		}

		var (
			dt, da int
			offs   int64
		)
		for _, a := range s.Autom {
			switch a.Name {
			case obj.A_AUTO:
				dt = DW_ABRV_AUTO
				offs = int64(a.Aoffset)
				if !haslinkregister() {
					offs -= int64(Thearch.Ptrsize)
				}

			case obj.A_PARAM:
				dt = DW_ABRV_PARAM
				offs = int64(a.Aoffset) + Ctxt.FixedFrameSize()

			default:
				continue
			}

			if strings.Contains(a.Asym.Name, ".autotmp_") {
				continue
			}
			var n string
			if find(dwfunc, a.Asym.Name) != nil {
				n = mkvarname(a.Asym.Name, da)
			} else {
				n = a.Asym.Name
			}

			// Drop the package prefix from locals and arguments.
			if i := strings.LastIndex(n, "."); i >= 0 {
				n = n[i+1:]
			}

			dwvar := newdie(dwfunc, dt, n)
			newcfaoffsetattr(dwvar, int32(offs))
			newrefattr(dwvar, DW_AT_type, defgotype(a.Gotype))

			// push dwvar down dwfunc->child to preserve order
			newattr(dwvar, DW_AT_internal_location, DW_CLS_CONSTANT, offs, nil)

			dwfunc.child = dwvar.link // take dwvar out from the top of the list
			dws := &dwfunc.child
			for ; *dws != nil; dws = &(*dws).link {
				if offs > getattr(*dws, DW_AT_internal_location).value {
					break
				}
			}
			dwvar.link = *dws
			*dws = dwvar

			da++
		}
	}

	flushunit(dwinfo, epc, epcs, unitstart, int32(headerend-unitstart-10))
	linesize = Cpos() - lineo
}

/*
 *  Emit .debug_frame
 */
const (
	CIERESERVE          = 16
	DATAALIGNMENTFACTOR = -4
)

// appendPCDeltaCFA appends per-PC CFA deltas to b and returns the final slice.
func appendPCDeltaCFA(b []byte, deltapc, cfa int64) []byte {
	b = append(b, DW_CFA_def_cfa_offset_sf)
	b = appendSleb128(b, cfa/DATAALIGNMENTFACTOR)

	switch {
	case deltapc < 0x40:
		b = append(b, uint8(DW_CFA_advance_loc+deltapc))
	case deltapc < 0x100:
		b = append(b, DW_CFA_advance_loc1)
		b = append(b, uint8(deltapc))
	case deltapc < 0x10000:
		b = append(b, DW_CFA_advance_loc2)
		b = Thearch.Append16(b, uint16(deltapc))
	default:
		b = append(b, DW_CFA_advance_loc4)
		b = Thearch.Append32(b, uint32(deltapc))
	}
	return b
}

func writeframes() {
	if framesec == nil {
		framesec = Linklookup(Ctxt, ".dwarfframe", 0)
	}
	framesec.R = framesec.R[:0]
	frameo = Cpos()

	// Emit the CIE, Section 6.4.1
	Thearch.Lput(CIERESERVE)              // initial length, must be multiple of thearch.ptrsize
	Thearch.Lput(0xffffffff)              // cid.
	Cput(3)                               // dwarf version (appendix F)
	Cput(0)                               // augmentation ""
	uleb128put(1)                         // code_alignment_factor
	sleb128put(DATAALIGNMENTFACTOR)       // guess
	uleb128put(int64(Thearch.Dwarfreglr)) // return_address_register

	Cput(DW_CFA_def_cfa)

	uleb128put(int64(Thearch.Dwarfregsp)) // register SP (**ABI-dependent, defined in l.h)
	if haslinkregister() {
		uleb128put(int64(0)) // offset
	} else {
		uleb128put(int64(Thearch.Ptrsize)) // offset
	}

	Cput(DW_CFA_offset_extended)
	uleb128put(int64(Thearch.Dwarfreglr)) // return address
	if haslinkregister() {
		uleb128put(int64(0) / DATAALIGNMENTFACTOR) // at cfa - 0
	} else {
		uleb128put(int64(-Thearch.Ptrsize) / DATAALIGNMENTFACTOR) // at cfa - x*4
	}

	// 4 is to exclude the length field.
	pad := CIERESERVE + frameo + 4 - Cpos()

	if pad < 0 {
		Exitf("dwarf: CIERESERVE too small by %d bytes.", -pad)
	}

	strnput("", int(pad))

	var deltaBuf []byte
	var pcsp Pciter
	for Ctxt.Cursym = Ctxt.Textp; Ctxt.Cursym != nil; Ctxt.Cursym = Ctxt.Cursym.Next {
		s := Ctxt.Cursym
		if s.Pcln == nil {
			continue
		}

		// Emit a FDE, Section 6.4.1.
		// First build the section contents into a byte buffer.
		deltaBuf = deltaBuf[:0]
		for pciterinit(Ctxt, &pcsp, &s.Pcln.Pcsp); pcsp.done == 0; pciternext(&pcsp) {
			nextpc := pcsp.nextpc

			// pciterinit goes up to the end of the function,
			// but DWARF expects us to stop just before the end.
			if int64(nextpc) == s.Size {
				nextpc--
				if nextpc < pcsp.pc {
					continue
				}
			}

			if haslinkregister() {
				deltaBuf = appendPCDeltaCFA(deltaBuf, int64(nextpc)-int64(pcsp.pc), int64(pcsp.value))
			} else {
				deltaBuf = appendPCDeltaCFA(deltaBuf, int64(nextpc)-int64(pcsp.pc), int64(Thearch.Ptrsize)+int64(pcsp.value))
			}
		}
		pad := int(Rnd(int64(len(deltaBuf)), int64(Thearch.Ptrsize))) - len(deltaBuf)
		deltaBuf = append(deltaBuf, zeros[:pad]...)

		// Emit the FDE header, Section 6.4.1.
		//	4 bytes: length, must be multiple of thearch.ptrsize
		//	4 bytes: Pointer to the CIE above, at offset 0
		//	ptrsize: initial location
		//	ptrsize: address range
		Thearch.Lput(uint32(4 + 2*Thearch.Ptrsize + len(deltaBuf))) // length (excludes itself)
		if Linkmode == LinkExternal {
			adddwarfrel(framesec, framesym, frameo, 4, 0)        // CIE offset
			adddwarfrel(framesec, s, frameo, Thearch.Ptrsize, 0) // initial location
		} else {
			Thearch.Lput(0)  // CIE offset
			addrput(s.Value) // initial location
		}
		addrput(s.Size) // address range

		Cwrite(deltaBuf)
	}

	Cflush()
	framesize = Cpos() - frameo
}

/*
 *  Walk DWarfDebugInfoEntries, and emit .debug_info
 */
const (
	COMPUNITHEADERSIZE = 4 + 2 + 4 + 1
)

func writeinfo() {
	fwdcount = 0
	if infosec == nil {
		infosec = Linklookup(Ctxt, ".dwarfinfo", 0)
	}
	infosec.R = infosec.R[:0]

	if arangessec == nil {
		arangessec = Linklookup(Ctxt, ".dwarfaranges", 0)
	}
	arangessec.R = arangessec.R[:0]

	for compunit := dwroot.child; compunit != nil; compunit = compunit.link {
		unitstart := Cpos()

		// Write .debug_info Compilation Unit Header (sec 7.5.1)
		// Fields marked with (*) must be changed for 64-bit dwarf
		// This must match COMPUNITHEADERSIZE above.
		Thearch.Lput(0) // unit_length (*), will be filled in later.
		Thearch.Wput(2) // dwarf version (appendix F)

		// debug_abbrev_offset (*)
		if Linkmode == LinkExternal {
			adddwarfrel(infosec, abbrevsym, infoo, 4, 0)
		} else {
			Thearch.Lput(0)
		}

		Cput(uint8(Thearch.Ptrsize)) // address_size

		putdie(compunit)

		here := Cpos()
		Cseek(unitstart)
		Thearch.Lput(uint32(here - unitstart - 4)) // exclude the length field.
		Cseek(here)
	}

	Cflush()
}

/*
 *  Emit .debug_pubnames/_types.  _info must have been written before,
 *  because we need die->offs and infoo/infosize;
 */
func ispubname(die *DWDie) bool {
	switch die.abbrev {
	case DW_ABRV_FUNCTION, DW_ABRV_VARIABLE:
		a := getattr(die, DW_AT_external)
		return a != nil && a.value != 0
	}

	return false
}

func ispubtype(die *DWDie) bool {
	return die.abbrev >= DW_ABRV_NULLTYPE
}

func writepub(ispub func(*DWDie) bool) int64 {
	sectionstart := Cpos()

	for compunit := dwroot.child; compunit != nil; compunit = compunit.link {
		unitend := infoo + infosize
		unitstart := compunit.offs - COMPUNITHEADERSIZE
		if compunit.link != nil {
			unitend = compunit.link.offs - COMPUNITHEADERSIZE
		}

		// Write .debug_pubnames/types	Header (sec 6.1.1)
		Thearch.Lput(0)                           // unit_length (*), will be filled in later.
		Thearch.Wput(2)                           // dwarf version (appendix F)
		Thearch.Lput(uint32(unitstart))           // debug_info_offset (of the Comp unit Header)
		Thearch.Lput(uint32(unitend - unitstart)) // debug_info_length

		for die := compunit.child; die != nil; die = die.link {
			if !ispub(die) {
				continue
			}
			Thearch.Lput(uint32(die.offs - unitstart))
			dwa := getattr(die, DW_AT_name)
			strnput(dwa.data.(string), int(dwa.value+1))
		}

		Thearch.Lput(0)

		here := Cpos()
		Cseek(sectionstart)
		Thearch.Lput(uint32(here - sectionstart - 4)) // exclude the length field.
		Cseek(here)
	}

	return sectionstart
}

/*
 *  emit .debug_aranges.  _info must have been written before,
 *  because we need die->offs of dw_globals.
 */
func writearanges() int64 {
	sectionstart := Cpos()
	// The first tuple is aligned to a multiple of the size of a single tuple
	// (twice the size of an address)
	headersize := int(Rnd(4+2+4+1+1, int64(Thearch.Ptrsize*2))) // don't count unit_length field itself

	for compunit := dwroot.child; compunit != nil; compunit = compunit.link {
		b := getattr(compunit, DW_AT_low_pc)
		if b == nil {
			continue
		}
		e := getattr(compunit, DW_AT_high_pc)
		if e == nil {
			continue
		}

		// Write .debug_aranges	 Header + entry	 (sec 6.1.2)
		Thearch.Lput(uint32(headersize) + 4*uint32(Thearch.Ptrsize) - 4) // unit_length (*)
		Thearch.Wput(2)                                                  // dwarf version (appendix F)

		value := compunit.offs - COMPUNITHEADERSIZE // debug_info_offset
		if Linkmode == LinkExternal {
			adddwarfrel(arangessec, infosym, sectionstart, 4, value)
		} else {
			Thearch.Lput(uint32(value))
		}

		Cput(uint8(Thearch.Ptrsize))        // address_size
		Cput(0)                             // segment_size
		strnput("", headersize-(4+2+4+1+1)) // align to thearch.ptrsize

		if Linkmode == LinkExternal {
			adddwarfrel(arangessec, b.data.(*LSym), sectionstart, Thearch.Ptrsize, b.value-(b.data.(*LSym)).Value)
		} else {
			addrput(b.value)
		}

		addrput(e.value - b.value)
		addrput(0)
		addrput(0)
	}

	Cflush()
	return sectionstart
}

func writegdbscript() int64 {
	sectionstart := Cpos()

	if gdbscript != "" {
		Cput(1) // magic 1 byte?
		strnput(gdbscript, len(gdbscript)+1)
		Cflush()
	}

	return sectionstart
}

func align(size int64) {
	if HEADTYPE == obj.Hwindows { // Only Windows PE need section align.
		strnput("", int(Rnd(size, PEFILEALIGN)-size))
	}
}

func writedwarfreloc(s *LSym) int64 {
	start := Cpos()
	for ri := 0; ri < len(s.R); ri++ {
		r := &s.R[ri]
		i := -1
		if Iself {
			i = Thearch.Elfreloc1(r, int64(r.Off))
		} else if HEADTYPE == obj.Hdarwin {
			i = Thearch.Machoreloc1(r, int64(r.Off))
		}
		if i < 0 {
			Diag("unsupported obj reloc %d/%d to %s", r.Type, r.Siz, r.Sym.Name)
		}
	}

	return start
}

func addmachodwarfsect(prev *Section, name string) *Section {
	sect := addsection(&Segdwarf, name, 04)
	sect.Extnum = prev.Extnum + 1
	sym := Linklookup(Ctxt, name, 0)
	sym.Sect = sect
	return sect
}

/*
 * This is the main entry point for generating dwarf.  After emitting
 * the mandatory debug_abbrev section, it calls writelines() to set up
 * the per-compilation unit part of the DIE tree, while simultaneously
 * emitting the debug_line section.  When the final tree contains
 * forward references, it will write the debug_info section in 2
 * passes.
 *
 */
func Dwarfemitdebugsections() {
	if Debug['w'] != 0 { // disable dwarf
		return
	}

	if Linkmode == LinkExternal {
		if !Iself && HEADTYPE != obj.Hdarwin {
			return
		}
		if HEADTYPE == obj.Hdarwin {
			sect := Segdata.Sect
			// find the last section.
			for sect.Next != nil {
				sect = sect.Next
			}
			sect = addmachodwarfsect(sect, ".debug_abbrev")
			sect = addmachodwarfsect(sect, ".debug_line")
			sect = addmachodwarfsect(sect, ".debug_frame")
			sect = addmachodwarfsect(sect, ".debug_info")

			infosym = Linklookup(Ctxt, ".debug_info", 0)
			infosym.Attr |= AttrHidden

			abbrevsym = Linklookup(Ctxt, ".debug_abbrev", 0)
			abbrevsym.Attr |= AttrHidden

			linesym = Linklookup(Ctxt, ".debug_line", 0)
			linesym.Attr |= AttrHidden

			framesym = Linklookup(Ctxt, ".debug_frame", 0)
			framesym.Attr |= AttrHidden
		}
	}

	// For diagnostic messages.
	newattr(&dwtypes, DW_AT_name, DW_CLS_STRING, int64(len("dwtypes")), "dwtypes")

	mkindex(&dwroot)
	mkindex(&dwtypes)
	mkindex(&dwglobals)

	// Some types that must exist to define other ones.
	newdie(&dwtypes, DW_ABRV_NULLTYPE, "<unspecified>")

	newdie(&dwtypes, DW_ABRV_NULLTYPE, "void")
	newdie(&dwtypes, DW_ABRV_BARE_PTRTYPE, "unsafe.Pointer")

	die := newdie(&dwtypes, DW_ABRV_BASETYPE, "uintptr") // needed for array size
	newattr(die, DW_AT_encoding, DW_CLS_CONSTANT, DW_ATE_unsigned, 0)
	newattr(die, DW_AT_byte_size, DW_CLS_CONSTANT, int64(Thearch.Ptrsize), 0)
	newattr(die, DW_AT_go_kind, DW_CLS_CONSTANT, obj.KindUintptr, 0)

	// Needed by the prettyprinter code for interface inspection.
	defgotype(lookup_or_diag("type.runtime._type"))

	defgotype(lookup_or_diag("type.runtime.interfacetype"))
	defgotype(lookup_or_diag("type.runtime.itab"))

	genasmsym(defdwsymb)

	writeabbrev()
	align(abbrevsize)
	writelines()
	align(linesize)
	writeframes()
	align(framesize)

	synthesizestringtypes(dwtypes.child)
	synthesizeslicetypes(dwtypes.child)
	synthesizemaptypes(dwtypes.child)
	synthesizechantypes(dwtypes.child)

	reversetree(&dwroot.child)
	reversetree(&dwtypes.child)
	reversetree(&dwglobals.child)

	movetomodule(&dwtypes)
	movetomodule(&dwglobals)

	infoo = Cpos()
	writeinfo()
	infoe := Cpos()
	pubnameso = infoe
	pubtypeso = infoe
	arangeso = infoe
	gdbscripto = infoe

	if fwdcount > 0 {
		if Debug['v'] != 0 {
			fmt.Fprintf(&Bso, "%5.2f dwarf pass 2.\n", obj.Cputime())
		}
		Cseek(infoo)
		writeinfo()
		if fwdcount > 0 {
			Exitf("dwarf: unresolved references after first dwarf info pass")
		}

		if infoe != Cpos() {
			Exitf("dwarf: inconsistent second dwarf info pass")
		}
	}

	infosize = infoe - infoo
	align(infosize)

	pubnameso = writepub(ispubname)
	pubnamessize = Cpos() - pubnameso
	align(pubnamessize)

	pubtypeso = writepub(ispubtype)
	pubtypessize = Cpos() - pubtypeso
	align(pubtypessize)

	arangeso = writearanges()
	arangessize = Cpos() - arangeso
	align(arangessize)

	gdbscripto = writegdbscript()
	gdbscriptsize = Cpos() - gdbscripto
	align(gdbscriptsize)

	for Cpos()&7 != 0 {
		Cput(0)
	}
	if HEADTYPE != obj.Hdarwin {
		dwarfemitreloc()
	}
}

func dwarfemitreloc() {
	if Debug['w'] != 0 { // disable dwarf
		return
	}
	inforeloco = writedwarfreloc(infosec)
	inforelocsize = Cpos() - inforeloco
	align(inforelocsize)

	arangesreloco = writedwarfreloc(arangessec)
	arangesrelocsize = Cpos() - arangesreloco
	align(arangesrelocsize)

	linereloco = writedwarfreloc(linesec)
	linerelocsize = Cpos() - linereloco
	align(linerelocsize)

	framereloco = writedwarfreloc(framesec)
	framerelocsize = Cpos() - framereloco
	align(framerelocsize)
}

/*
 *  Elf.
 */
const (
	ElfStrDebugAbbrev = iota
	ElfStrDebugAranges
	ElfStrDebugFrame
	ElfStrDebugInfo
	ElfStrDebugLine
	ElfStrDebugLoc
	ElfStrDebugMacinfo
	ElfStrDebugPubNames
	ElfStrDebugPubTypes
	ElfStrDebugRanges
	ElfStrDebugStr
	ElfStrGDBScripts
	ElfStrRelDebugInfo
	ElfStrRelDebugAranges
	ElfStrRelDebugLine
	ElfStrRelDebugFrame
	NElfStrDbg
)

var elfstrdbg [NElfStrDbg]int64

func dwarfaddshstrings(shstrtab *LSym) {
	if Debug['w'] != 0 { // disable dwarf
		return
	}

	elfstrdbg[ElfStrDebugAbbrev] = Addstring(shstrtab, ".debug_abbrev")
	elfstrdbg[ElfStrDebugAranges] = Addstring(shstrtab, ".debug_aranges")
	elfstrdbg[ElfStrDebugFrame] = Addstring(shstrtab, ".debug_frame")
	elfstrdbg[ElfStrDebugInfo] = Addstring(shstrtab, ".debug_info")
	elfstrdbg[ElfStrDebugLine] = Addstring(shstrtab, ".debug_line")
	elfstrdbg[ElfStrDebugLoc] = Addstring(shstrtab, ".debug_loc")
	elfstrdbg[ElfStrDebugMacinfo] = Addstring(shstrtab, ".debug_macinfo")
	elfstrdbg[ElfStrDebugPubNames] = Addstring(shstrtab, ".debug_pubnames")
	elfstrdbg[ElfStrDebugPubTypes] = Addstring(shstrtab, ".debug_pubtypes")
	elfstrdbg[ElfStrDebugRanges] = Addstring(shstrtab, ".debug_ranges")
	elfstrdbg[ElfStrDebugStr] = Addstring(shstrtab, ".debug_str")
	elfstrdbg[ElfStrGDBScripts] = Addstring(shstrtab, ".debug_gdb_scripts")
	if Linkmode == LinkExternal {
		switch Thearch.Thechar {
<<<<<<< HEAD
		case 'u', '6', '7', '9':
=======
		case '0', '6', '7', '9':
>>>>>>> 060a2bac
			elfstrdbg[ElfStrRelDebugInfo] = Addstring(shstrtab, ".rela.debug_info")
			elfstrdbg[ElfStrRelDebugAranges] = Addstring(shstrtab, ".rela.debug_aranges")
			elfstrdbg[ElfStrRelDebugLine] = Addstring(shstrtab, ".rela.debug_line")
			elfstrdbg[ElfStrRelDebugFrame] = Addstring(shstrtab, ".rela.debug_frame")
		default:
			elfstrdbg[ElfStrRelDebugInfo] = Addstring(shstrtab, ".rel.debug_info")
			elfstrdbg[ElfStrRelDebugAranges] = Addstring(shstrtab, ".rel.debug_aranges")
			elfstrdbg[ElfStrRelDebugLine] = Addstring(shstrtab, ".rel.debug_line")
			elfstrdbg[ElfStrRelDebugFrame] = Addstring(shstrtab, ".rel.debug_frame")
		}

		infosym = Linklookup(Ctxt, ".debug_info", 0)
		infosym.Attr |= AttrHidden

		abbrevsym = Linklookup(Ctxt, ".debug_abbrev", 0)
		abbrevsym.Attr |= AttrHidden

		linesym = Linklookup(Ctxt, ".debug_line", 0)
		linesym.Attr |= AttrHidden

		framesym = Linklookup(Ctxt, ".debug_frame", 0)
		framesym.Attr |= AttrHidden
	}
}

// Add section symbols for DWARF debug info. This is called before
// dwarfaddelfheaders.
func dwarfaddelfsectionsyms() {
	if infosym != nil {
		infosympos = Cpos()
		putelfsectionsym(infosym, 0)
	}

	if abbrevsym != nil {
		abbrevsympos = Cpos()
		putelfsectionsym(abbrevsym, 0)
	}

	if linesym != nil {
		linesympos = Cpos()
		putelfsectionsym(linesym, 0)
	}

	if framesym != nil {
		framesympos = Cpos()
		putelfsectionsym(framesym, 0)
	}
}

func dwarfaddelfrelocheader(elfstr int, shdata *ElfShdr, off int64, size int64) {
	sh := newElfShdr(elfstrdbg[elfstr])
	switch Thearch.Thechar {
	case '0', '6', '7', '9':
		sh.type_ = SHT_RELA
	default:
		sh.type_ = SHT_REL
	}

	sh.entsize = uint64(Thearch.Ptrsize) * 2
	if sh.type_ == SHT_RELA {
		sh.entsize += uint64(Thearch.Ptrsize)
	}
	sh.link = uint32(elfshname(".symtab").shnum)
	sh.info = uint32(shdata.shnum)
	sh.off = uint64(off)
	sh.size = uint64(size)
	sh.addralign = uint64(Thearch.Ptrsize)
}

func dwarfaddelfheaders() {
	if Debug['w'] != 0 { // disable dwarf
		return
	}

	sh := newElfShdr(elfstrdbg[ElfStrDebugAbbrev])
	sh.type_ = SHT_PROGBITS
	sh.off = uint64(abbrevo)
	sh.size = uint64(abbrevsize)
	sh.addralign = 1
	if abbrevsympos > 0 {
		putelfsymshndx(abbrevsympos, sh.shnum)
	}

	sh = newElfShdr(elfstrdbg[ElfStrDebugLine])
	sh.type_ = SHT_PROGBITS
	sh.off = uint64(lineo)
	sh.size = uint64(linesize)
	sh.addralign = 1
	if linesympos > 0 {
		putelfsymshndx(linesympos, sh.shnum)
	}
	shline := sh

	sh = newElfShdr(elfstrdbg[ElfStrDebugFrame])
	sh.type_ = SHT_PROGBITS
	sh.off = uint64(frameo)
	sh.size = uint64(framesize)
	sh.addralign = 1
	if framesympos > 0 {
		putelfsymshndx(framesympos, sh.shnum)
	}
	shframe := sh

	sh = newElfShdr(elfstrdbg[ElfStrDebugInfo])
	sh.type_ = SHT_PROGBITS
	sh.off = uint64(infoo)
	sh.size = uint64(infosize)
	sh.addralign = 1
	if infosympos > 0 {
		putelfsymshndx(infosympos, sh.shnum)
	}
	shinfo := sh

	if pubnamessize > 0 {
		sh := newElfShdr(elfstrdbg[ElfStrDebugPubNames])
		sh.type_ = SHT_PROGBITS
		sh.off = uint64(pubnameso)
		sh.size = uint64(pubnamessize)
		sh.addralign = 1
	}

	if pubtypessize > 0 {
		sh := newElfShdr(elfstrdbg[ElfStrDebugPubTypes])
		sh.type_ = SHT_PROGBITS
		sh.off = uint64(pubtypeso)
		sh.size = uint64(pubtypessize)
		sh.addralign = 1
	}

	var sharanges *ElfShdr
	if arangessize != 0 {
		sh := newElfShdr(elfstrdbg[ElfStrDebugAranges])
		sh.type_ = SHT_PROGBITS
		sh.off = uint64(arangeso)
		sh.size = uint64(arangessize)
		sh.addralign = 1
		sharanges = sh
	}

	if gdbscriptsize != 0 {
		sh := newElfShdr(elfstrdbg[ElfStrGDBScripts])
		sh.type_ = SHT_PROGBITS
		sh.off = uint64(gdbscripto)
		sh.size = uint64(gdbscriptsize)
		sh.addralign = 1
	}

	if inforelocsize != 0 {
		dwarfaddelfrelocheader(ElfStrRelDebugInfo, shinfo, inforeloco, inforelocsize)
	}

	if arangesrelocsize != 0 {
		dwarfaddelfrelocheader(ElfStrRelDebugAranges, sharanges, arangesreloco, arangesrelocsize)
	}

	if linerelocsize != 0 {
		dwarfaddelfrelocheader(ElfStrRelDebugLine, shline, linereloco, linerelocsize)
	}

	if framerelocsize != 0 {
		dwarfaddelfrelocheader(ElfStrRelDebugFrame, shframe, framereloco, framerelocsize)
	}
}

/*
 * Macho
 */
func dwarfaddmachoheaders(ms *MachoSeg) {
	if Debug['w'] != 0 { // disable dwarf
		return
	}

	// Zero vsize segments won't be loaded in memory, even so they
	// have to be page aligned in the file.
	fakestart := Rnd(int64(Segdwarf.Fileoff), 0x1000)
	addr := Segdata.Vaddr + Segdata.Length

	nsect := 4
	if pubnamessize > 0 {
		nsect++
	}
	if pubtypessize > 0 {
		nsect++
	}
	if arangessize > 0 {
		nsect++
	}
	if gdbscriptsize > 0 {
		nsect++
	}

	if Linkmode != LinkExternal {
		ms = newMachoSeg("__DWARF", nsect)
		ms.fileoffset = uint64(fakestart)
		ms.filesize = Segdwarf.Filelen
		ms.vaddr = addr
	}

	msect := newMachoSect(ms, "__debug_abbrev", "__DWARF")
	msect.off = uint32(abbrevo)
	msect.size = uint64(abbrevsize)
	msect.addr = addr
	addr += msect.size
	msect.flag = 0x02000000
	if abbrevsym != nil {
		abbrevsym.Value = int64(msect.addr)
	}

	msect = newMachoSect(ms, "__debug_line", "__DWARF")
	msect.off = uint32(lineo)
	msect.size = uint64(linesize)
	msect.addr = addr
	addr += msect.size
	msect.flag = 0x02000000
	if linesym != nil {
		linesym.Value = int64(msect.addr)
	}
	if linerelocsize > 0 {
		msect.nreloc = uint32(len(linesec.R))
		msect.reloc = uint32(linereloco)
	}

	msect = newMachoSect(ms, "__debug_frame", "__DWARF")
	msect.off = uint32(frameo)
	msect.size = uint64(framesize)
	msect.addr = addr
	addr += msect.size
	msect.flag = 0x02000000
	if framesym != nil {
		framesym.Value = int64(msect.addr)
	}
	if framerelocsize > 0 {
		msect.nreloc = uint32(len(framesec.R))
		msect.reloc = uint32(framereloco)
	}

	msect = newMachoSect(ms, "__debug_info", "__DWARF")
	msect.off = uint32(infoo)
	msect.size = uint64(infosize)
	msect.addr = addr
	addr += msect.size
	msect.flag = 0x02000000
	if infosym != nil {
		infosym.Value = int64(msect.addr)
	}
	if inforelocsize > 0 {
		msect.nreloc = uint32(len(infosec.R))
		msect.reloc = uint32(inforeloco)
	}

	if pubnamessize > 0 {
		msect := newMachoSect(ms, "__debug_pubnames", "__DWARF")
		msect.off = uint32(pubnameso)
		msect.size = uint64(pubnamessize)
		msect.addr = addr
		addr += msect.size
		msect.flag = 0x02000000
	}

	if pubtypessize > 0 {
		msect := newMachoSect(ms, "__debug_pubtypes", "__DWARF")
		msect.off = uint32(pubtypeso)
		msect.size = uint64(pubtypessize)
		msect.addr = addr
		addr += msect.size
		msect.flag = 0x02000000
	}

	if arangessize > 0 {
		msect := newMachoSect(ms, "__debug_aranges", "__DWARF")
		msect.off = uint32(arangeso)
		msect.size = uint64(arangessize)
		msect.addr = addr
		addr += msect.size
		msect.flag = 0x02000000
		if arangesrelocsize > 0 {
			msect.nreloc = uint32(len(arangessec.R))
			msect.reloc = uint32(arangesreloco)
		}
	}

	// TODO(lvd) fix gdb/python to load MachO (16 char section name limit)
	if gdbscriptsize > 0 {
		msect := newMachoSect(ms, "__debug_gdb_scripts", "__DWARF")
		msect.off = uint32(gdbscripto)
		msect.size = uint64(gdbscriptsize)
		msect.addr = addr
		addr += msect.size
		msect.flag = 0x02000000
	}
}

/*
 * Windows PE
 */
func dwarfaddpeheaders() {
	if Debug['w'] != 0 { // disable dwarf
		return
	}

	newPEDWARFSection(".debug_abbrev", abbrevsize)
	newPEDWARFSection(".debug_line", linesize)
	newPEDWARFSection(".debug_frame", framesize)
	newPEDWARFSection(".debug_info", infosize)
	newPEDWARFSection(".debug_pubnames", pubnamessize)
	newPEDWARFSection(".debug_pubtypes", pubtypessize)
	newPEDWARFSection(".debug_aranges", arangessize)
	newPEDWARFSection(".debug_gdb_scripts", gdbscriptsize)
}<|MERGE_RESOLUTION|>--- conflicted
+++ resolved
@@ -2170,11 +2170,7 @@
 	elfstrdbg[ElfStrGDBScripts] = Addstring(shstrtab, ".debug_gdb_scripts")
 	if Linkmode == LinkExternal {
 		switch Thearch.Thechar {
-<<<<<<< HEAD
-		case 'u', '6', '7', '9':
-=======
-		case '0', '6', '7', '9':
->>>>>>> 060a2bac
+		case '0', '6', '7', '9', 'u':
 			elfstrdbg[ElfStrRelDebugInfo] = Addstring(shstrtab, ".rela.debug_info")
 			elfstrdbg[ElfStrRelDebugAranges] = Addstring(shstrtab, ".rela.debug_aranges")
 			elfstrdbg[ElfStrRelDebugLine] = Addstring(shstrtab, ".rela.debug_line")
