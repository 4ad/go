--- conflicted
+++ resolved
@@ -17,7 +17,6 @@
 import (
 	"cmd/internal/dwarf"
 	"cmd/internal/obj"
-	"cmd/internal/sys"
 	"fmt"
 	"log"
 	"os"
@@ -46,265 +45,11 @@
 	return s.(*Symbol).Value
 }
 
-<<<<<<< HEAD
-var abbrevs = [DW_NABRV]DWAbbrev{
-	/* The mandatory DW_ABRV_NULL entry. */
-	{0, 0, []DWAttrForm{}},
-
-	/* COMPUNIT */
-	{
-		DW_TAG_compile_unit,
-		DW_CHILDREN_yes,
-		[]DWAttrForm{
-			{DW_AT_name, DW_FORM_string},
-			{DW_AT_language, DW_FORM_data1},
-			{DW_AT_low_pc, DW_FORM_addr},
-			{DW_AT_high_pc, DW_FORM_addr},
-			{DW_AT_stmt_list, DW_FORM_data4},
-			{DW_AT_comp_dir, DW_FORM_string},
-		},
-	},
-
-	/* FUNCTION */
-	{
-		DW_TAG_subprogram,
-		DW_CHILDREN_yes,
-		[]DWAttrForm{
-			{DW_AT_name, DW_FORM_string},
-			{DW_AT_low_pc, DW_FORM_addr},
-			{DW_AT_high_pc, DW_FORM_addr},
-			{DW_AT_external, DW_FORM_flag},
-			{DW_AT_frame_base, DW_FORM_block1},
-		},
-	},
-
-	/* VARIABLE */
-	{
-		DW_TAG_variable,
-		DW_CHILDREN_no,
-		[]DWAttrForm{
-			{DW_AT_name, DW_FORM_string},
-			{DW_AT_location, DW_FORM_block1},
-			{DW_AT_type, DW_FORM_ref_addr},
-			{DW_AT_external, DW_FORM_flag},
-		},
-	},
-
-	/* AUTO */
-	{
-		DW_TAG_variable,
-		DW_CHILDREN_no,
-		[]DWAttrForm{
-			{DW_AT_name, DW_FORM_string},
-			{DW_AT_location, DW_FORM_block1},
-			{DW_AT_type, DW_FORM_ref_addr},
-		},
-	},
-
-	/* PARAM */
-	{
-		DW_TAG_formal_parameter,
-		DW_CHILDREN_no,
-		[]DWAttrForm{
-			{DW_AT_name, DW_FORM_string},
-			{DW_AT_location, DW_FORM_block1},
-			{DW_AT_type, DW_FORM_ref_addr},
-		},
-	},
-
-	/* STRUCTFIELD */
-	{
-		DW_TAG_member,
-		DW_CHILDREN_no,
-		[]DWAttrForm{
-			{DW_AT_name, DW_FORM_string},
-			{DW_AT_data_member_location, DW_FORM_block1},
-			{DW_AT_type, DW_FORM_ref_addr},
-		},
-	},
-
-	/* FUNCTYPEPARAM */
-	{
-		DW_TAG_formal_parameter,
-		DW_CHILDREN_no,
-
-		// No name!
-		[]DWAttrForm{
-			{DW_AT_type, DW_FORM_ref_addr},
-		},
-	},
-
-	/* DOTDOTDOT */
-	{
-		DW_TAG_unspecified_parameters,
-		DW_CHILDREN_no,
-		[]DWAttrForm{},
-	},
-
-	/* ARRAYRANGE */
-	{
-		DW_TAG_subrange_type,
-		DW_CHILDREN_no,
-
-		// No name!
-		[]DWAttrForm{
-			{DW_AT_type, DW_FORM_ref_addr},
-			{DW_AT_count, DW_FORM_udata},
-		},
-	},
-
-	// Below here are the types considered public by ispubtype
-	/* NULLTYPE */
-	{
-		DW_TAG_unspecified_type,
-		DW_CHILDREN_no,
-		[]DWAttrForm{
-			{DW_AT_name, DW_FORM_string},
-		},
-	},
-
-	/* BASETYPE */
-	{
-		DW_TAG_base_type,
-		DW_CHILDREN_no,
-		[]DWAttrForm{
-			{DW_AT_name, DW_FORM_string},
-			{DW_AT_encoding, DW_FORM_data1},
-			{DW_AT_byte_size, DW_FORM_data1},
-			{DW_AT_go_kind, DW_FORM_data1},
-		},
-	},
-
-	/* ARRAYTYPE */
-	// child is subrange with upper bound
-	{
-		DW_TAG_array_type,
-		DW_CHILDREN_yes,
-		[]DWAttrForm{
-			{DW_AT_name, DW_FORM_string},
-			{DW_AT_type, DW_FORM_ref_addr},
-			{DW_AT_byte_size, DW_FORM_udata},
-			{DW_AT_go_kind, DW_FORM_data1},
-		},
-	},
-
-	/* CHANTYPE */
-	{
-		DW_TAG_typedef,
-		DW_CHILDREN_no,
-		[]DWAttrForm{
-			{DW_AT_name, DW_FORM_string},
-			{DW_AT_type, DW_FORM_ref_addr},
-			{DW_AT_go_kind, DW_FORM_data1},
-			{DW_AT_go_elem, DW_FORM_ref_addr},
-		},
-	},
-
-	/* FUNCTYPE */
-	{
-		DW_TAG_subroutine_type,
-		DW_CHILDREN_yes,
-		[]DWAttrForm{
-			{DW_AT_name, DW_FORM_string},
-			// {DW_AT_type,	DW_FORM_ref_addr},
-			{DW_AT_go_kind, DW_FORM_data1},
-		},
-	},
-
-	/* IFACETYPE */
-	{
-		DW_TAG_typedef,
-		DW_CHILDREN_yes,
-		[]DWAttrForm{
-			{DW_AT_name, DW_FORM_string},
-			{DW_AT_type, DW_FORM_ref_addr},
-			{DW_AT_go_kind, DW_FORM_data1},
-		},
-	},
-
-	/* MAPTYPE */
-	{
-		DW_TAG_typedef,
-		DW_CHILDREN_no,
-		[]DWAttrForm{
-			{DW_AT_name, DW_FORM_string},
-			{DW_AT_type, DW_FORM_ref_addr},
-			{DW_AT_go_kind, DW_FORM_data1},
-			{DW_AT_go_key, DW_FORM_ref_addr},
-			{DW_AT_go_elem, DW_FORM_ref_addr},
-		},
-	},
-
-	/* PTRTYPE */
-	{
-		DW_TAG_pointer_type,
-		DW_CHILDREN_no,
-		[]DWAttrForm{
-			{DW_AT_name, DW_FORM_string},
-			{DW_AT_type, DW_FORM_ref_addr},
-			{DW_AT_go_kind, DW_FORM_data1},
-		},
-	},
-
-	/* BARE_PTRTYPE */
-	{
-		DW_TAG_pointer_type,
-		DW_CHILDREN_no,
-		[]DWAttrForm{
-			{DW_AT_name, DW_FORM_string},
-		},
-	},
-
-	/* SLICETYPE */
-	{
-		DW_TAG_structure_type,
-		DW_CHILDREN_yes,
-		[]DWAttrForm{
-			{DW_AT_name, DW_FORM_string},
-			{DW_AT_byte_size, DW_FORM_udata},
-			{DW_AT_go_kind, DW_FORM_data1},
-			{DW_AT_go_elem, DW_FORM_ref_addr},
-		},
-	},
-
-	/* STRINGTYPE */
-	{
-		DW_TAG_structure_type,
-		DW_CHILDREN_yes,
-		[]DWAttrForm{
-			{DW_AT_name, DW_FORM_string},
-			{DW_AT_byte_size, DW_FORM_udata},
-			{DW_AT_go_kind, DW_FORM_data1},
-		},
-	},
-
-	/* STRUCTTYPE */
-	{
-		DW_TAG_structure_type,
-		DW_CHILDREN_yes,
-		[]DWAttrForm{
-			{DW_AT_name, DW_FORM_string},
-			{DW_AT_byte_size, DW_FORM_udata},
-			{DW_AT_go_kind, DW_FORM_data1},
-		},
-	},
-
-	/* TYPEDECL */
-	{
-		DW_TAG_typedef,
-		DW_CHILDREN_no,
-		[]DWAttrForm{
-			{DW_AT_name, DW_FORM_string},
-			{DW_AT_type, DW_FORM_ref_addr},
-		},
-	},
-=======
 func (c dwctxt) AddAddress(s dwarf.Sym, data interface{}, value int64) {
 	if value != 0 {
 		value -= (data.(*Symbol)).Value
 	}
 	Addaddrplus(c.linkctxt, s.(*Symbol), data.(*Symbol), value)
->>>>>>> 3ead4998
 }
 
 func (c dwctxt) AddSectionOffset(s dwarf.Sym, size int, t interface{}, ofs int64) {
@@ -1157,42 +902,9 @@
 		dwarf.Sleb128put(ctxt, s, deltaPC)
 	}
 
-<<<<<<< HEAD
-	Adduint8(Ctxt, s, DW_LNS_advance_line)
-	sleb128put(s, delta_lc)
-	Adduint8(Ctxt, s, DW_LNS_copy)
-}
-
-// TODO(shawn): replaced by newfboffsetattr?
-func newcfaoffsetattr(die *DWDie, offs int32) {
-	var block [20]byte
-	b := append(block[:0], DW_OP_call_frame_cfa)
-
-	if offs != 0 {
-		b = append(b, DW_OP_consts)
-		b = appendSleb128(b, int64(offs))
-		b = append(b, DW_OP_plus)
-	}
-
-	newattr(die, DW_AT_location, DW_CLS_BLOCK, int64(len(b)), b)
-}
-
-func newfboffsetattr(die *DWDie, offs int32) {
-	var block [20]byte
-	b := append(block[:0], DW_OP_fbreg)
-	b = appendSleb128(b, int64(offs))
-	newattr(die, DW_AT_location, DW_CLS_BLOCK, int64(len(b)), b)
-}
-
-func mkvarname(name string, da int) string {
-	buf := fmt.Sprintf("%s#%d", name, da)
-	n := buf
-	return n
-=======
 	Adduint8(linkctxt, s, dwarf.DW_LNS_advance_line)
 	dwarf.Sleb128put(ctxt, s, deltaLC)
 	Adduint8(linkctxt, s, dwarf.DW_LNS_copy)
->>>>>>> 3ead4998
 }
 
 /*
@@ -1306,11 +1018,7 @@
 				defgotype(ctxt, Linklookup(ctxt, "type."+n, 0))
 			}
 		}
-<<<<<<< HEAD
-		newattr(dwfunc, DW_AT_frame_base, DW_CLS_BLOCK, 1, []byte{DW_OP_call_frame_cfa})
-=======
 		funcs = append(funcs, dsym)
->>>>>>> 3ead4998
 
 		if s.FuncInfo == nil {
 			continue
@@ -1349,71 +1057,6 @@
 			}
 			epc += s.Value
 		}
-<<<<<<< HEAD
-
-		var (
-			dt, da int
-			offs   int64
-		)
-		for _, a := range s.FuncInfo.Autom {
-			switch a.Name {
-			case obj.A_AUTO:
-				dt = DW_ABRV_AUTO
-				offs = int64(a.Aoffset)
-				if !haslinkregister() {
-					offs -= int64(SysArch.PtrSize)
-				}
-				if obj.Framepointer_enabled(obj.Getgoos(), obj.Getgoarch()) {
-					// The frame pointer is saved
-					// between the CFA and the
-					// autos.
-					offs -= int64(SysArch.PtrSize)
-				}
-
-			case obj.A_PARAM:
-				dt = DW_ABRV_PARAM
-				offs = int64(a.Aoffset) + Ctxt.FixedFrameSize()
-
-			default:
-				continue
-			}
-
-			if strings.Contains(a.Asym.Name, ".autotmp_") {
-				continue
-			}
-			var n string
-			if findchild(dwfunc, a.Asym.Name) != nil {
-				n = mkvarname(a.Asym.Name, da)
-			} else {
-				n = a.Asym.Name
-			}
-
-			// Drop the package prefix from locals and arguments.
-			if i := strings.LastIndex(n, "."); i >= 0 {
-				n = n[i+1:]
-			}
-
-			dwvar := newdie(dwfunc, dt, n, 0)
-			newfboffsetattr(dwvar, int32(offs))
-			newrefattr(dwvar, DW_AT_type, defgotype(a.Gotype))
-
-			// push dwvar down dwfunc->child to preserve order
-			newattr(dwvar, DW_AT_internal_location, DW_CLS_CONSTANT, offs, nil)
-
-			dwfunc.child = dwvar.link // take dwvar out from the top of the list
-			dws := &dwfunc.child
-			for ; *dws != nil; dws = &(*dws).link {
-				if offs > getattr(*dws, DW_AT_internal_location).value {
-					break
-				}
-			}
-			dwvar.link = *dws
-			*dws = dwvar
-
-			da++
-		}
-=======
->>>>>>> 3ead4998
 	}
 
 	Adduint8(ctxt, ls, 0) // start extended opcode
@@ -1456,28 +1099,8 @@
 	return b
 }
 
-<<<<<<< HEAD
-// appendPCDeltaCFA_SPARC appends per-PC CFA deltas to b and returns the final slice.
-func appendPCDeltaCFA_SPARC(b []byte, deltapc, cfa int64) []byte {
-	if deltapc < 176 {
-		b = append(b, DW_CFA_advance_loc4)
-		b = Thearch.Append32(b, uint32(deltapc))
-		return b
-	}
-	b = append(b, DW_CFA_GNU_window_save)
-	b = append(b, DW_CFA_register)
-	b = appendUleb128(b, uint64(15))
-	b = appendUleb128(b, uint64(31))
-	b = append(b, DW_CFA_def_cfa_register)
-	b = appendUleb128(b, uint64(30))
-	return b
-}
-
-func writeframes(prev *LSym) *LSym {
-=======
 func writeframes(ctxt *Link, syms []*Symbol) []*Symbol {
 	var dwarfctxt dwarf.Context = dwctxt{ctxt}
->>>>>>> 3ead4998
 	if framesec == nil {
 		framesec = Linklookup(ctxt, ".debug_frame", 0)
 	}
@@ -1491,27 +1114,6 @@
 	if haslinkregister(ctxt) {
 		cieReserve = 32
 	}
-<<<<<<< HEAD
-	Adduint32(Ctxt, fs, cieReserve)           // initial length, must be multiple of pointer size
-	Adduint32(Ctxt, fs, 0xffffffff)           // cid.
-	Adduint8(Ctxt, fs, 3)                     // dwarf version (appendix F)
-	Adduint8(Ctxt, fs, 0)                     // augmentation ""
-	uleb128put(fs, 1)                         // code_alignment_factor
-	sleb128put(fs, dataAlignmentFactor)       // all CFI offset calculations include multiplication with this factor
-	uleb128put(fs, int64(Thearch.Dwarfreglr)) // return_address_register
-
-	Adduint8(Ctxt, fs, DW_CFA_def_cfa)        // Set the current frame address..
-	uleb128put(fs, int64(Thearch.Dwarfregsp)) // ...to use the value in the platform's SP register (defined in l.go)...
-	if haslinkregister() {
-		uleb128put(fs, int64(0) + int64(Thearch.StackBias)) // ...plus a 0 offset.
-
-		Adduint8(Ctxt, fs, DW_CFA_same_value) // The platform's link register is unchanged during the prologue.
-		uleb128put(fs, int64(Thearch.Dwarfreglr))
-
-		Adduint8(Ctxt, fs, DW_CFA_val_offset)     // The previous value...
-		uleb128put(fs, int64(Thearch.Dwarfregsp)) // ...of the platform's SP register...
-		uleb128put(fs, int64(0))                  // ...is CFA+0.
-=======
 	Adduint32(ctxt, fs, cieReserve)                            // initial length, must be multiple of thearch.ptrsize
 	Adduint32(ctxt, fs, 0xffffffff)                            // cid.
 	Adduint8(ctxt, fs, 3)                                      // dwarf version (appendix F)
@@ -1531,7 +1133,6 @@
 		Adduint8(ctxt, fs, dwarf.DW_CFA_val_offset)                // The previous value...
 		dwarf.Uleb128put(dwarfctxt, fs, int64(Thearch.Dwarfregsp)) // ...of the platform's SP register...
 		dwarf.Uleb128put(dwarfctxt, fs, int64(0))                  // ...is CFA+0.
->>>>>>> 3ead4998
 	} else {
 		dwarf.Uleb128put(dwarfctxt, fs, int64(SysArch.PtrSize)) // ...plus the word size (because the call instruction implicitly adds one word to the frame).
 
@@ -1588,10 +1189,7 @@
 					deltaBuf = append(deltaBuf, dwarf.DW_CFA_same_value)
 					deltaBuf = dwarf.AppendUleb128(deltaBuf, uint64(Thearch.Dwarfreglr))
 				}
-				if SysArch.Family == sys.SPARC64 {
-					deltaBuf = appendPCDeltaCFA_SPARC(deltaBuf, int64(nextpc)-int64(pcsp.pc), int64(pcsp.value)) } else {
-					deltaBuf = appendPCDeltaCFA(deltaBuf, int64(nextpc)-int64(pcsp.pc), int64(pcsp.value))
-				}
+				deltaBuf = appendPCDeltaCFA(deltaBuf, int64(nextpc)-int64(pcsp.pc), int64(pcsp.value))
 			} else {
 				deltaBuf = appendPCDeltaCFA(deltaBuf, int64(nextpc)-int64(pcsp.pc), int64(SysArch.PtrSize)+int64(pcsp.value))
 			}
