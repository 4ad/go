--- conflicted
+++ resolved
@@ -1970,22 +1970,14 @@
 		if !SysArch.InFamily(sys.PPC64, sys.SPARC64) {
 			Addstring(ctxt, shstrtab, ".got.plt")
 		}
-<<<<<<< HEAD
 		Addstring(ctxt, shstrtab, ".dynamic")
 		Addstring(ctxt, shstrtab, ".dynsym")
 		Addstring(ctxt, shstrtab, ".dynstr")
 		Addstring(ctxt, shstrtab, elfRelType)
 		Addstring(ctxt, shstrtab, elfRelType+".plt")
-=======
-		Addstring(shstrtab, ".dynamic")
-		Addstring(shstrtab, ".dynsym")
-		Addstring(shstrtab, ".dynstr")
-		Addstring(shstrtab, elfRelType)
-		Addstring(shstrtab, elfRelType+".plt")
 		if SysArch.Family == sys.SPARC64 {
-			Addstring(shstrtab, elfRelType+".got")
-		}
->>>>>>> 7b608fc5
+			Addstring(ctxt, shstrtab, elfRelType+".got")
+		}
 
 		Addstring(ctxt, shstrtab, ".plt")
 		Addstring(ctxt, shstrtab, ".gnu.version")
@@ -2066,17 +2058,13 @@
 		s.Attr |= AttrReachable
 		s.Type = obj.SELFROSECT
 
-<<<<<<< HEAD
-		s = Linklookup(ctxt, ".gnu.version", 0)
-=======
 		if SysArch.Family == sys.SPARC64 {
-			s = Linklookup(Ctxt, elfRelType+".got", 0)
+			s = Linklookup(ctxt, elfRelType+".got", 0)
 			s.Attr |= AttrReachable
 			s.Type = obj.SELFROSECT
 		}
 
-		s = Linklookup(Ctxt, ".gnu.version", 0)
->>>>>>> 7b608fc5
+		s = Linklookup(ctxt, ".gnu.version", 0)
 		s.Attr |= AttrReachable
 		s.Type = obj.SELFROSECT
 
@@ -2495,14 +2483,14 @@
 		shsym(ctxt, sh, Linklookup(ctxt, ".plt", 0))
 
 		if eh.machine == EM_SPARCV9 {
-			sh := elfshname(".rela.got")
+			sh := elfshname(ctxt, ".rela.got")
 			sh.type_ = SHT_RELA
 			sh.flags = SHF_ALLOC
 			sh.entsize = ELF64RELASIZE
 			sh.addralign = uint64(SysArch.RegSize)
-			sh.link = uint32(elfshname(".dynsym").shnum)
-			sh.info = uint32(elfshname(".got").shnum)
-			shsym(sh, Linklookup(Ctxt, ".rela.got", 0))
+			sh.link = uint32(elfshname(ctxt, ".dynsym").shnum)
+			sh.info = uint32(elfshname(ctxt, ".got").shnum)
+			shsym(ctxt, sh, Linklookup(ctxt, ".rela.got", 0))
 		}
 
 		// On ppc64, .got comes from the input files, so don't
