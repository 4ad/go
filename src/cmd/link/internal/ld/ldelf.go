package ld

import (
	"bytes"
	"cmd/internal/obj"
	"encoding/binary"
	"fmt"
	"io"
	"log"
	"sort"
	"strings"
)

/*
Derived from Plan 9 from User Space's src/libmach/elf.h, elf.c
http://code.swtch.com/plan9port/src/tip/src/libmach/

	Copyright © 2004 Russ Cox.
	Portions Copyright © 2008-2010 Google Inc.
	Portions Copyright © 2010 The Go Authors.

Permission is hereby granted, free of charge, to any person obtaining a copy
of this software and associated documentation files (the "Software"), to deal
in the Software without restriction, including without limitation the rights
to use, copy, modify, merge, publish, distribute, sublicense, and/or sell
copies of the Software, and to permit persons to whom the Software is
furnished to do so, subject to the following conditions:

The above copyright notice and this permission notice shall be included in
all copies or substantial portions of the Software.

THE SOFTWARE IS PROVIDED "AS IS", WITHOUT WARRANTY OF ANY KIND, EXPRESS OR
IMPLIED, INCLUDING BUT NOT LIMITED TO THE WARRANTIES OF MERCHANTABILITY,
FITNESS FOR A PARTICULAR PURPOSE AND NONINFRINGEMENT.  IN NO EVENT SHALL THE
AUTHORS OR COPYRIGHT HOLDERS BE LIABLE FOR ANY CLAIM, DAMAGES OR OTHER
LIABILITY, WHETHER IN AN ACTION OF CONTRACT, TORT OR OTHERWISE, ARISING FROM,
OUT OF OR IN CONNECTION WITH THE SOFTWARE OR THE USE OR OTHER DEALINGS IN
THE SOFTWARE.
*/
const (
	ElfClassNone = 0
	ElfClass32   = 1
	ElfClass64   = 2
)

const (
	ElfDataNone = 0
	ElfDataLsb  = 1
	ElfDataMsb  = 2
)

const (
	ElfTypeNone         = 0
	ElfTypeRelocatable  = 1
	ElfTypeExecutable   = 2
	ElfTypeSharedObject = 3
	ElfTypeCore         = 4
)

const (
	ElfMachNone        = 0
	ElfMach32100       = 1
	ElfMachSparc       = 2
	ElfMach386         = 3
	ElfMach68000       = 4
	ElfMach88000       = 5
	ElfMach486         = 6
	ElfMach860         = 7
	ElfMachMips        = 8
	ElfMachS370        = 9
	ElfMachMipsLe      = 10
	ElfMachParisc      = 15
	ElfMachVpp500      = 17
	ElfMachSparc32Plus = 18
	ElfMach960         = 19
	ElfMachPower       = 20
	ElfMachPower64     = 21
	ElfMachS390        = 22
	ElfMachV800        = 36
	ElfMachFr20        = 37
	ElfMachRh32        = 38
	ElfMachRce         = 39
	ElfMachArm         = 40
	ElfMachAlpha       = 41
	ElfMachSH          = 42
	ElfMachSparc9      = 43
	ElfMachAmd64       = 62
	ElfMachArm64       = 183
)

const (
	ElfAbiNone     = 0
	ElfAbiSystemV  = 0
	ElfAbiHPUX     = 1
	ElfAbiNetBSD   = 2
	ElfAbiLinux    = 3
	ElfAbiSolaris  = 6
	ElfAbiAix      = 7
	ElfAbiIrix     = 8
	ElfAbiFreeBSD  = 9
	ElfAbiTru64    = 10
	ElfAbiModesto  = 11
	ElfAbiOpenBSD  = 12
	ElfAbiARM      = 97
	ElfAbiEmbedded = 255
)

const (
	ElfSectNone      = 0
	ElfSectProgbits  = 1
	ElfSectSymtab    = 2
	ElfSectStrtab    = 3
	ElfSectRela      = 4
	ElfSectHash      = 5
	ElfSectDynamic   = 6
	ElfSectNote      = 7
	ElfSectNobits    = 8
	ElfSectRel       = 9
	ElfSectShlib     = 10
	ElfSectDynsym    = 11
	ElfSectFlagWrite = 0x1
	ElfSectFlagAlloc = 0x2
	ElfSectFlagExec  = 0x4
)

const (
	ElfSymBindLocal  = 0
	ElfSymBindGlobal = 1
	ElfSymBindWeak   = 2
)

const (
	ElfSymTypeNone    = 0
	ElfSymTypeObject  = 1
	ElfSymTypeFunc    = 2
	ElfSymTypeSection = 3
	ElfSymTypeFile    = 4
)

const (
	ElfSymShnNone   = 0
	ElfSymShnAbs    = 0xFFF1
	ElfSymShnCommon = 0xFFF2
)

const (
	ElfProgNone      = 0
	ElfProgLoad      = 1
	ElfProgDynamic   = 2
	ElfProgInterp    = 3
	ElfProgNote      = 4
	ElfProgShlib     = 5
	ElfProgPhdr      = 6
	ElfProgFlagExec  = 0x1
	ElfProgFlagWrite = 0x2
	ElfProgFlagRead  = 0x4
)

const (
	ElfNotePrStatus     = 1
	ElfNotePrFpreg      = 2
	ElfNotePrPsinfo     = 3
	ElfNotePrTaskstruct = 4
	ElfNotePrAuxv       = 6
	ElfNotePrXfpreg     = 0x46e62b7f
)

type ElfHdrBytes struct {
	Ident     [16]uint8
	Type      [2]uint8
	Machine   [2]uint8
	Version   [4]uint8
	Entry     [4]uint8
	Phoff     [4]uint8
	Shoff     [4]uint8
	Flags     [4]uint8
	Ehsize    [2]uint8
	Phentsize [2]uint8
	Phnum     [2]uint8
	Shentsize [2]uint8
	Shnum     [2]uint8
	Shstrndx  [2]uint8
}

type ElfSectBytes struct {
	Name    [4]uint8
	Type    [4]uint8
	Flags   [4]uint8
	Addr    [4]uint8
	Off     [4]uint8
	Size    [4]uint8
	Link    [4]uint8
	Info    [4]uint8
	Align   [4]uint8
	Entsize [4]uint8
}

type ElfProgBytes struct {
}

type ElfSymBytes struct {
	Name  [4]uint8
	Value [4]uint8
	Size  [4]uint8
	Info  uint8
	Other uint8
	Shndx [2]uint8
}

type ElfHdrBytes64 struct {
	Ident     [16]uint8
	Type      [2]uint8
	Machine   [2]uint8
	Version   [4]uint8
	Entry     [8]uint8
	Phoff     [8]uint8
	Shoff     [8]uint8
	Flags     [4]uint8
	Ehsize    [2]uint8
	Phentsize [2]uint8
	Phnum     [2]uint8
	Shentsize [2]uint8
	Shnum     [2]uint8
	Shstrndx  [2]uint8
}

type ElfSectBytes64 struct {
	Name    [4]uint8
	Type    [4]uint8
	Flags   [8]uint8
	Addr    [8]uint8
	Off     [8]uint8
	Size    [8]uint8
	Link    [4]uint8
	Info    [4]uint8
	Align   [8]uint8
	Entsize [8]uint8
}

type ElfProgBytes64 struct {
}

type ElfSymBytes64 struct {
	Name  [4]uint8
	Info  uint8
	Other uint8
	Shndx [2]uint8
	Value [8]uint8
	Size  [8]uint8
}

type ElfSect struct {
	name    string
	nameoff uint32
	type_   uint32
	flags   uint64
	addr    uint64
	off     uint64
	size    uint64
	link    uint32
	info    uint32
	align   uint64
	entsize uint64
	base    []byte
	sym     *LSym
}

type ElfObj struct {
	f         *obj.Biobuf
	base      int64 // offset in f where ELF begins
	length    int64 // length of ELF
	is64      int
	name      string
	e         binary.ByteOrder
	sect      []ElfSect
	nsect     uint
	shstrtab  string
	nsymtab   int
	symtab    *ElfSect
	symstr    *ElfSect
	type_     uint32
	machine   uint32
	version   uint32
	entry     uint64
	phoff     uint64
	shoff     uint64
	flags     uint32
	ehsize    uint32
	phentsize uint32
	phnum     uint32
	shentsize uint32
	shnum     uint32
	shstrndx  uint32
}

type ElfSym struct {
	name  string
	value uint64
	size  uint64
	bind  uint8
	type_ uint8
	other uint8
	shndx uint16
	sym   *LSym
}

var ElfMagic = [4]uint8{0x7F, 'E', 'L', 'F'}

func valuecmp(a *LSym, b *LSym) int {
	if a.Value < b.Value {
		return -1
	}
	if a.Value > b.Value {
		return +1
	}
	return 0
}

const (
	Tag_file                 = 1
	Tag_CPU_name             = 4
	Tag_CPU_raw_name         = 5
	Tag_compatibility        = 32
	Tag_nodefaults           = 64
	Tag_also_compatible_with = 65
	Tag_ABI_VFP_args         = 28
)

type elfAttribute struct {
	tag  uint64
	sval string
	ival uint64
}

type elfAttributeList struct {
	data []byte
	err  error
}

func (a *elfAttributeList) string() string {
	if a.err != nil {
		return ""
	}
	nul := bytes.IndexByte(a.data, 0)
	if nul < 0 {
		a.err = io.EOF
		return ""
	}
	s := string(a.data[:nul])
	a.data = a.data[nul+1:]
	return s
}

func (a *elfAttributeList) uleb128() uint64 {
	if a.err != nil {
		return 0
	}
	v, size := binary.Uvarint(a.data)
	a.data = a.data[size:]
	return v
}

// Read an elfAttribute from the list following the rules used on ARM systems.
func (a *elfAttributeList) armAttr() elfAttribute {
	attr := elfAttribute{tag: a.uleb128()}
	switch {
	case attr.tag == Tag_compatibility:
		attr.ival = a.uleb128()
		attr.sval = a.string()

	case attr.tag == 64: // Tag_nodefaults has no argument

	case attr.tag == 65: // Tag_also_compatible_with
		// Not really, but we don't actually care about this tag.
		attr.sval = a.string()

	// Tag with string argument
	case attr.tag == Tag_CPU_name || attr.tag == Tag_CPU_raw_name || (attr.tag >= 32 && attr.tag&1 != 0):
		attr.sval = a.string()

	default: // Tag with integer argument
		attr.ival = a.uleb128()
	}
	return attr
}

func (a *elfAttributeList) done() bool {
	if a.err != nil || len(a.data) == 0 {
		return true
	}
	return false
}

// Look for the attribute that indicates the object uses the hard-float ABI (a
// file-level attribute with tag Tag_VFP_arch and value 1). Unfortunately the
// format used means that we have to parse all of the file-level attributes to
// find the one we are looking for. This format is slightly documented in "ELF
// for the ARM Architecture" but mostly this is derived from reading the source
// to gold and readelf.
func parseArmAttributes(e binary.ByteOrder, data []byte) {
	// We assume the soft-float ABI unless we see a tag indicating otherwise.
	if ehdr.flags == 0x5000002 {
		ehdr.flags = 0x5000202
	}
	if data[0] != 'A' {
		fmt.Fprintf(&Bso, ".ARM.attributes has unexpected format %c\n", data[0])
		return
	}
	data = data[1:]
	for len(data) != 0 {
		sectionlength := e.Uint32(data)
		sectiondata := data[4:sectionlength]
		data = data[sectionlength:]

		nulIndex := bytes.IndexByte(sectiondata, 0)
		if nulIndex < 0 {
			fmt.Fprintf(&Bso, "corrupt .ARM.attributes (section name not NUL-terminated)\n")
			return
		}
		name := string(sectiondata[:nulIndex])
		sectiondata = sectiondata[nulIndex+1:]

		if name != "aeabi" {
			continue
		}
		for len(sectiondata) != 0 {
			subsectiontag, sz := binary.Uvarint(sectiondata)
			subsectionsize := e.Uint32(sectiondata[sz:])
			subsectiondata := sectiondata[sz+4 : subsectionsize]
			sectiondata = sectiondata[subsectionsize:]

			if subsectiontag == Tag_file {
				attrList := elfAttributeList{data: subsectiondata}
				for !attrList.done() {
					attr := attrList.armAttr()
					if attr.tag == Tag_ABI_VFP_args && attr.ival == 1 {
						ehdr.flags = 0x5000402 // has entry point, Version5 EABI, hard-float ABI
					}
				}
				if attrList.err != nil {
					fmt.Fprintf(&Bso, "could not parse .ARM.attributes\n")
				}
			}
		}
	}
}

func ldelf(f *obj.Biobuf, pkg string, length int64, pn string) {
	if Debug['v'] != 0 {
		fmt.Fprintf(&Bso, "%5.2f ldelf %s\n", obj.Cputime(), pn)
	}

	Ctxt.Version++
	base := int32(obj.Boffset(f))

	var add uint64
	var e binary.ByteOrder
	var elfobj *ElfObj
	var err error
	var flag int
	var hdr *ElfHdrBytes
	var hdrbuf [64]uint8
	var info uint64
	var is64 int
	var j int
	var n int
	var name string
	var p []byte
	var r []Reloc
	var rela int
	var rp *Reloc
	var rsect *ElfSect
	var s *LSym
	var sect *ElfSect
	var sym ElfSym
	var symbols []*LSym
	if obj.Bread(f, hdrbuf[:]) != len(hdrbuf) {
		goto bad
	}
	hdr = new(ElfHdrBytes)
	binary.Read(bytes.NewReader(hdrbuf[:]), binary.BigEndian, hdr) // only byte arrays; byte order doesn't matter
	if string(hdr.Ident[:4]) != "\x7FELF" {
		goto bad
	}
	switch hdr.Ident[5] {
	case ElfDataLsb:
		e = binary.LittleEndian

	case ElfDataMsb:
		e = binary.BigEndian

	default:
		goto bad
	}

	// read header
	elfobj = new(ElfObj)

	elfobj.e = e
	elfobj.f = f
	elfobj.base = int64(base)
	elfobj.length = length
	elfobj.name = pn

	is64 = 0
	if hdr.Ident[4] == ElfClass64 {
		is64 = 1
		hdr := new(ElfHdrBytes64)
		binary.Read(bytes.NewReader(hdrbuf[:]), binary.BigEndian, hdr) // only byte arrays; byte order doesn't matter
		elfobj.type_ = uint32(e.Uint16(hdr.Type[:]))
		elfobj.machine = uint32(e.Uint16(hdr.Machine[:]))
		elfobj.version = e.Uint32(hdr.Version[:])
		elfobj.phoff = e.Uint64(hdr.Phoff[:])
		elfobj.shoff = e.Uint64(hdr.Shoff[:])
		elfobj.flags = e.Uint32(hdr.Flags[:])
		elfobj.ehsize = uint32(e.Uint16(hdr.Ehsize[:]))
		elfobj.phentsize = uint32(e.Uint16(hdr.Phentsize[:]))
		elfobj.phnum = uint32(e.Uint16(hdr.Phnum[:]))
		elfobj.shentsize = uint32(e.Uint16(hdr.Shentsize[:]))
		elfobj.shnum = uint32(e.Uint16(hdr.Shnum[:]))
		elfobj.shstrndx = uint32(e.Uint16(hdr.Shstrndx[:]))
	} else {
		elfobj.type_ = uint32(e.Uint16(hdr.Type[:]))
		elfobj.machine = uint32(e.Uint16(hdr.Machine[:]))
		elfobj.version = e.Uint32(hdr.Version[:])
		elfobj.entry = uint64(e.Uint32(hdr.Entry[:]))
		elfobj.phoff = uint64(e.Uint32(hdr.Phoff[:]))
		elfobj.shoff = uint64(e.Uint32(hdr.Shoff[:]))
		elfobj.flags = e.Uint32(hdr.Flags[:])
		elfobj.ehsize = uint32(e.Uint16(hdr.Ehsize[:]))
		elfobj.phentsize = uint32(e.Uint16(hdr.Phentsize[:]))
		elfobj.phnum = uint32(e.Uint16(hdr.Phnum[:]))
		elfobj.shentsize = uint32(e.Uint16(hdr.Shentsize[:]))
		elfobj.shnum = uint32(e.Uint16(hdr.Shnum[:]))
		elfobj.shstrndx = uint32(e.Uint16(hdr.Shstrndx[:]))
	}

	elfobj.is64 = is64

	if uint32(hdr.Ident[6]) != elfobj.version {
		goto bad
	}

	if e.Uint16(hdr.Type[:]) != ElfTypeRelocatable {
		Diag("%s: elf but not elf relocatable object", pn)
		return
	}

	switch Thearch.Thechar {
	default:
		Diag("%s: elf %s unimplemented", pn, Thestring)
		return

<<<<<<< HEAD
	case 'u':
		if elfobj.machine != ElfMachSparc9 || hdr.Ident[4] != ElfClass64 {
			Diag("%s: elf object but not sparc64", pn)
=======
	case '0':
		if elfobj.machine != ElfMachMips || hdr.Ident[4] != ElfClass64 {
			Diag("%s: elf object but not mips64", pn)
>>>>>>> 060a2bac
			return
		}

	case '5':
		if e != binary.LittleEndian || elfobj.machine != ElfMachArm || hdr.Ident[4] != ElfClass32 {
			Diag("%s: elf object but not arm", pn)
			return
		}

	case '6':
		if e != binary.LittleEndian || elfobj.machine != ElfMachAmd64 || hdr.Ident[4] != ElfClass64 {
			Diag("%s: elf object but not amd64", pn)
			return
		}

	case '7':
		if e != binary.LittleEndian || elfobj.machine != ElfMachArm64 || hdr.Ident[4] != ElfClass64 {
			Diag("%s: elf object but not arm64", pn)
			return
		}

	case '8':
		if e != binary.LittleEndian || elfobj.machine != ElfMach386 || hdr.Ident[4] != ElfClass32 {
			Diag("%s: elf object but not 386", pn)
			return
		}

	case '9':
		if elfobj.machine != ElfMachPower64 || hdr.Ident[4] != ElfClass64 {
			Diag("%s: elf object but not ppc64", pn)
			return
		}
	}

	// load section list into memory.
	elfobj.sect = make([]ElfSect, elfobj.shnum)

	elfobj.nsect = uint(elfobj.shnum)
	for i := 0; uint(i) < elfobj.nsect; i++ {
		if obj.Bseek(f, int64(uint64(base)+elfobj.shoff+uint64(int64(i)*int64(elfobj.shentsize))), 0) < 0 {
			goto bad
		}
		sect = &elfobj.sect[i]
		if is64 != 0 {
			var b ElfSectBytes64

			if err = binary.Read(f, e, &b); err != nil {
				goto bad
			}

			sect.nameoff = uint32(e.Uint32(b.Name[:]))
			sect.type_ = e.Uint32(b.Type[:])
			sect.flags = e.Uint64(b.Flags[:])
			sect.addr = e.Uint64(b.Addr[:])
			sect.off = e.Uint64(b.Off[:])
			sect.size = e.Uint64(b.Size[:])
			sect.link = e.Uint32(b.Link[:])
			sect.info = e.Uint32(b.Info[:])
			sect.align = e.Uint64(b.Align[:])
			sect.entsize = e.Uint64(b.Entsize[:])
		} else {
			var b ElfSectBytes

			if err = binary.Read(f, e, &b); err != nil {
				goto bad
			}

			sect.nameoff = uint32(e.Uint32(b.Name[:]))
			sect.type_ = e.Uint32(b.Type[:])
			sect.flags = uint64(e.Uint32(b.Flags[:]))
			sect.addr = uint64(e.Uint32(b.Addr[:]))
			sect.off = uint64(e.Uint32(b.Off[:]))
			sect.size = uint64(e.Uint32(b.Size[:]))
			sect.link = e.Uint32(b.Link[:])
			sect.info = e.Uint32(b.Info[:])
			sect.align = uint64(e.Uint32(b.Align[:]))
			sect.entsize = uint64(e.Uint32(b.Entsize[:]))
		}
	}

	// read section string table and translate names
	if elfobj.shstrndx >= uint32(elfobj.nsect) {
		err = fmt.Errorf("shstrndx out of range %d >= %d", elfobj.shstrndx, elfobj.nsect)
		goto bad
	}

	sect = &elfobj.sect[elfobj.shstrndx]
	if err = elfmap(elfobj, sect); err != nil {
		goto bad
	}
	for i := 0; uint(i) < elfobj.nsect; i++ {
		if elfobj.sect[i].nameoff != 0 {
			elfobj.sect[i].name = cstring(sect.base[elfobj.sect[i].nameoff:])
		}
	}

	// load string table for symbols into memory.
	elfobj.symtab = section(elfobj, ".symtab")

	if elfobj.symtab == nil {
		// our work is done here - no symbols means nothing can refer to this file
		return
	}

	if elfobj.symtab.link <= 0 || elfobj.symtab.link >= uint32(elfobj.nsect) {
		Diag("%s: elf object has symbol table with invalid string table link", pn)
		return
	}

	elfobj.symstr = &elfobj.sect[elfobj.symtab.link]
	if is64 != 0 {
		elfobj.nsymtab = int(elfobj.symtab.size / ELF64SYMSIZE)
	} else {
		elfobj.nsymtab = int(elfobj.symtab.size / ELF32SYMSIZE)
	}

	if err = elfmap(elfobj, elfobj.symtab); err != nil {
		goto bad
	}
	if err = elfmap(elfobj, elfobj.symstr); err != nil {
		goto bad
	}

	// load text and data segments into memory.
	// they are not as small as the section lists, but we'll need
	// the memory anyway for the symbol images, so we might
	// as well use one large chunk.

	// create symbols for elfmapped sections
	for i := 0; uint(i) < elfobj.nsect; i++ {
		sect = &elfobj.sect[i]
		if sect.type_ == SHT_ARM_ATTRIBUTES && sect.name == ".ARM.attributes" {
			if err = elfmap(elfobj, sect); err != nil {
				goto bad
			}
			parseArmAttributes(e, sect.base[:sect.size])
		}
		if (sect.type_ != ElfSectProgbits && sect.type_ != ElfSectNobits) || sect.flags&ElfSectFlagAlloc == 0 {
			continue
		}
		if sect.type_ != ElfSectNobits {
			if err = elfmap(elfobj, sect); err != nil {
				goto bad
			}
		}

		name = fmt.Sprintf("%s(%s)", pkg, sect.name)
		s = Linklookup(Ctxt, name, Ctxt.Version)

		switch int(sect.flags) & (ElfSectFlagAlloc | ElfSectFlagWrite | ElfSectFlagExec) {
		default:
			err = fmt.Errorf("unexpected flags for ELF section %s", sect.name)
			goto bad

		case ElfSectFlagAlloc:
			s.Type = obj.SRODATA

		case ElfSectFlagAlloc + ElfSectFlagWrite:
			if sect.type_ == ElfSectNobits {
				s.Type = obj.SNOPTRBSS
			} else {
				s.Type = obj.SNOPTRDATA
			}

		case ElfSectFlagAlloc + ElfSectFlagExec:
			s.Type = obj.STEXT
		}

		if sect.name == ".got" || sect.name == ".toc" {
			s.Type = obj.SELFGOT
		}
		if sect.type_ == ElfSectProgbits {
			s.P = sect.base
			s.P = s.P[:sect.size]
		}

		s.Size = int64(sect.size)
		s.Align = int32(sect.align)
		sect.sym = s
	}

	// enter sub-symbols into symbol table.
	// symbol 0 is the null symbol.
	symbols = make([]*LSym, elfobj.nsymtab)

	for i := 1; i < elfobj.nsymtab; i++ {
		if err = readelfsym(elfobj, i, &sym, 1); err != nil {
			goto bad
		}
		symbols[i] = sym.sym
		if sym.type_ != ElfSymTypeFunc && sym.type_ != ElfSymTypeObject && sym.type_ != ElfSymTypeNone {
			continue
		}
		if sym.shndx == ElfSymShnCommon {
			s = sym.sym
			if uint64(s.Size) < sym.size {
				s.Size = int64(sym.size)
			}
			if s.Type == 0 || s.Type == obj.SXREF {
				s.Type = obj.SNOPTRBSS
			}
			continue
		}

		if uint(sym.shndx) >= elfobj.nsect || sym.shndx == 0 {
			continue
		}

		// even when we pass needSym == 1 to readelfsym, it might still return nil to skip some unwanted symbols
		if sym.sym == nil {
			continue
		}
		sect = &elfobj.sect[sym.shndx:][0]
		if sect.sym == nil {
			if strings.HasPrefix(sym.name, ".Linfo_string") { // clang does this
				continue
			}

			if sym.name == "" && sym.type_ == 0 && sect.name == ".debug_str" {
				// This reportedly happens with clang 3.7 on ARM.
				// See issue 13139.
				continue
			}

			Diag("%s: sym#%d: ignoring %s in section %d (type %d)", pn, i, sym.name, sym.shndx, sym.type_)
			continue
		}

		s = sym.sym
		if s.Outer != nil {
			if s.Attr.DuplicateOK() {
				continue
			}
			Exitf("%s: duplicate symbol reference: %s in both %s and %s", pn, s.Name, s.Outer.Name, sect.sym.Name)
		}

		s.Sub = sect.sym.Sub
		sect.sym.Sub = s
		s.Type = sect.sym.Type | s.Type&^obj.SMASK | obj.SSUB
		if !s.Attr.CgoExportDynamic() {
			s.Dynimplib = "" // satisfy dynimport
		}
		s.Value = int64(sym.value)
		s.Size = int64(sym.size)
		s.Outer = sect.sym
		if sect.sym.Type == obj.STEXT {
			if s.Attr.External() && !s.Attr.DuplicateOK() {
				Diag("%s: duplicate definition of %s", pn, s.Name)
			}
			s.Attr |= AttrExternal
		}

		if elfobj.machine == ElfMachPower64 {
			flag = int(sym.other) >> 5
			if 2 <= flag && flag <= 6 {
				s.Localentry = 1 << uint(flag-2)
			} else if flag == 7 {
				Diag("%s: invalid sym.other 0x%x for %s", pn, sym.other, s.Name)
			}
		}
	}

	// Sort outer lists by address, adding to textp.
	// This keeps textp in increasing address order.
	for i := 0; uint(i) < elfobj.nsect; i++ {
		s = elfobj.sect[i].sym
		if s == nil {
			continue
		}
		if s.Sub != nil {
			s.Sub = listsort(s.Sub, valuecmp, listsubp)
		}
		if s.Type == obj.STEXT {
			if s.Attr.OnList() {
				log.Fatalf("symbol %s listed multiple times", s.Name)
			}
			s.Attr |= AttrOnList
			if Ctxt.Etextp != nil {
				Ctxt.Etextp.Next = s
			} else {
				Ctxt.Textp = s
			}
			Ctxt.Etextp = s
			for s = s.Sub; s != nil; s = s.Sub {
				if s.Attr.OnList() {
					log.Fatalf("symbol %s listed multiple times", s.Name)
				}
				s.Attr |= AttrOnList
				Ctxt.Etextp.Next = s
				Ctxt.Etextp = s
			}
		}
	}

	// load relocations
	for i := 0; uint(i) < elfobj.nsect; i++ {
		rsect = &elfobj.sect[i]
		if rsect.type_ != ElfSectRela && rsect.type_ != ElfSectRel {
			continue
		}
		if rsect.info >= uint32(elfobj.nsect) || elfobj.sect[rsect.info].base == nil {
			continue
		}
		sect = &elfobj.sect[rsect.info]
		if err = elfmap(elfobj, rsect); err != nil {
			goto bad
		}
		rela = 0
		if rsect.type_ == ElfSectRela {
			rela = 1
		}
		n = int(rsect.size / uint64(4+4*is64) / uint64(2+rela))
		r = make([]Reloc, n)
		p = rsect.base
		for j = 0; j < n; j++ {
			add = 0
			rp = &r[j]
			if is64 != 0 {
				// 64-bit rel/rela
				rp.Off = int32(e.Uint64(p))

				p = p[8:]
				info = e.Uint64(p)
				p = p[8:]
				if rela != 0 {
					add = e.Uint64(p)
					p = p[8:]
				}
			} else {
				// 32-bit rel/rela
				rp.Off = int32(e.Uint32(p))

				p = p[4:]
				info = uint64(e.Uint32(p))
				info = info>>8<<32 | info&0xff // convert to 64-bit info
				p = p[4:]
				if rela != 0 {
					add = uint64(e.Uint32(p))
					p = p[4:]
				}
			}

			if info&0xffffffff == 0 { // skip R_*_NONE relocation
				j--
				n--
				continue
			}

			if info>>32 == 0 { // absolute relocation, don't bother reading the null symbol
				rp.Sym = nil
			} else {
				if err = readelfsym(elfobj, int(info>>32), &sym, 0); err != nil {
					goto bad
				}
				sym.sym = symbols[info>>32]
				if sym.sym == nil {
					err = fmt.Errorf("%s#%d: reloc of invalid sym #%d %s shndx=%d type=%d", sect.sym.Name, j, int(info>>32), sym.name, sym.shndx, sym.type_)
					goto bad
				}

				rp.Sym = sym.sym
			}

			rp.Type = int32(reltype(pn, int(uint32(info)), &rp.Siz))
			if rela != 0 {
				rp.Add = int64(add)
			} else {
				// load addend from image
				if rp.Siz == 4 {
					rp.Add = int64(e.Uint32(sect.base[rp.Off:]))
				} else if rp.Siz == 8 {
					rp.Add = int64(e.Uint64(sect.base[rp.Off:]))
				} else {
					Diag("invalid rela size %d", rp.Siz)
				}
			}

			if rp.Siz == 2 {
				rp.Add = int64(int16(rp.Add))
			}
			if rp.Siz == 4 {
				rp.Add = int64(int32(rp.Add))
			}
		}

		//print("rel %s %d %d %s %#llx\n", sect->sym->name, rp->type, rp->siz, rp->sym->name, rp->add);
		sort.Sort(rbyoff(r[:n]))
		// just in case

		s = sect.sym
		s.R = r
		s.R = s.R[:n]
	}

	return

bad:
	Diag("%s: malformed elf file: %v", pn, err)
}

func section(elfobj *ElfObj, name string) *ElfSect {
	for i := 0; uint(i) < elfobj.nsect; i++ {
		if elfobj.sect[i].name != "" && name != "" && elfobj.sect[i].name == name {
			return &elfobj.sect[i]
		}
	}
	return nil
}

func elfmap(elfobj *ElfObj, sect *ElfSect) (err error) {
	if sect.base != nil {
		return nil
	}

	if sect.off+sect.size > uint64(elfobj.length) {
		err = fmt.Errorf("elf section past end of file")
		return err
	}

	sect.base = make([]byte, sect.size)
	err = fmt.Errorf("short read")
	if obj.Bseek(elfobj.f, int64(uint64(elfobj.base)+sect.off), 0) < 0 || obj.Bread(elfobj.f, sect.base) != len(sect.base) {
		return err
	}

	return nil
}

func readelfsym(elfobj *ElfObj, i int, sym *ElfSym, needSym int) (err error) {
	if i >= elfobj.nsymtab || i < 0 {
		err = fmt.Errorf("invalid elf symbol index")
		return err
	}

	if i == 0 {
		Diag("readym: read null symbol!")
	}

	if elfobj.is64 != 0 {
		b := new(ElfSymBytes64)
		binary.Read(bytes.NewReader(elfobj.symtab.base[i*ELF64SYMSIZE:(i+1)*ELF64SYMSIZE]), elfobj.e, b)
		sym.name = cstring(elfobj.symstr.base[elfobj.e.Uint32(b.Name[:]):])
		sym.value = elfobj.e.Uint64(b.Value[:])
		sym.size = elfobj.e.Uint64(b.Size[:])
		sym.shndx = elfobj.e.Uint16(b.Shndx[:])
		sym.bind = b.Info >> 4
		sym.type_ = b.Info & 0xf
		sym.other = b.Other
	} else {
		b := new(ElfSymBytes)
		binary.Read(bytes.NewReader(elfobj.symtab.base[i*ELF32SYMSIZE:(i+1)*ELF32SYMSIZE]), elfobj.e, b)
		sym.name = cstring(elfobj.symstr.base[elfobj.e.Uint32(b.Name[:]):])
		sym.value = uint64(elfobj.e.Uint32(b.Value[:]))
		sym.size = uint64(elfobj.e.Uint32(b.Size[:]))
		sym.shndx = elfobj.e.Uint16(b.Shndx[:])
		sym.bind = b.Info >> 4
		sym.type_ = b.Info & 0xf
		sym.other = b.Other
	}

	var s *LSym
	if sym.name == "_GLOBAL_OFFSET_TABLE_" {
		sym.name = ".got"
	}
	if sym.name == ".TOC." {
		// Magic symbol on ppc64.  Will be set to this object
		// file's .got+0x8000.
		sym.bind = ElfSymBindLocal
	}

	switch sym.type_ {
	case ElfSymTypeSection:
		s = elfobj.sect[sym.shndx].sym

	case ElfSymTypeObject, ElfSymTypeFunc, ElfSymTypeNone:
		switch sym.bind {
		case ElfSymBindGlobal:
			if needSym != 0 {
				s = Linklookup(Ctxt, sym.name, 0)

				// for global scoped hidden symbols we should insert it into
				// symbol hash table, but mark them as hidden.
				// __i686.get_pc_thunk.bx is allowed to be duplicated, to
				// workaround that we set dupok.
				// TODO(minux): correctly handle __i686.get_pc_thunk.bx without
				// set dupok generally. See http://codereview.appspot.com/5823055/
				// comment #5 for details.
				if s != nil && sym.other == 2 {
					s.Type |= obj.SHIDDEN
					s.Attr |= AttrDuplicateOK
				}
			}

		case ElfSymBindLocal:
			if Thearch.Thechar == '5' && (strings.HasPrefix(sym.name, "$a") || strings.HasPrefix(sym.name, "$d")) {
				// binutils for arm generate these mapping
				// symbols, ignore these
				break
			}

			if sym.name == ".TOC." {
				// We need to be able to look this up,
				// so put it in the hash table.
				if needSym != 0 {
					s = Linklookup(Ctxt, sym.name, Ctxt.Version)
					s.Type |= obj.SHIDDEN
				}

				break
			}

			if needSym != 0 {
				// local names and hidden global names are unique
				// and should only be referenced by their index, not name, so we
				// don't bother to add them into the hash table
				s = linknewsym(Ctxt, sym.name, Ctxt.Version)

				s.Type |= obj.SHIDDEN
			}

		case ElfSymBindWeak:
			if needSym != 0 {
				s = Linklookup(Ctxt, sym.name, 0)
				if sym.other == 2 {
					s.Type |= obj.SHIDDEN
				}
			}

		default:
			err = fmt.Errorf("%s: invalid symbol binding %d", sym.name, sym.bind)
			return err
		}
	}

	if s != nil && s.Type == 0 && sym.type_ != ElfSymTypeSection {
		s.Type = obj.SXREF
	}
	sym.sym = s

	return nil
}

type rbyoff []Reloc

func (x rbyoff) Len() int {
	return len(x)
}

func (x rbyoff) Swap(i, j int) {
	x[i], x[j] = x[j], x[i]
}

func (x rbyoff) Less(i, j int) bool {
	a := &x[i]
	b := &x[j]
	if a.Off < b.Off {
		return true
	}
	if a.Off > b.Off {
		return false
	}
	return false
}

func reltype(pn string, elftype int, siz *uint8) int {
	switch uint32(Thearch.Thechar) | uint32(elftype)<<24 {
	default:
		Diag("%s: unknown relocation type %d; compiled without -fpic?", pn, elftype)
		fallthrough

	case '9' | R_PPC64_TOC16<<24,
		'9' | R_PPC64_TOC16_LO<<24,
		'9' | R_PPC64_TOC16_HI<<24,
		'9' | R_PPC64_TOC16_HA<<24,
		'9' | R_PPC64_TOC16_DS<<24,
		'9' | R_PPC64_TOC16_LO_DS<<24,
		'9' | R_PPC64_REL16_LO<<24,
		'9' | R_PPC64_REL16_HI<<24,
		'9' | R_PPC64_REL16_HA<<24:
		*siz = 2

	case '5' | R_ARM_ABS32<<24,
		'5' | R_ARM_GOT32<<24,
		'5' | R_ARM_PLT32<<24,
		'5' | R_ARM_GOTOFF<<24,
		'5' | R_ARM_GOTPC<<24,
		'5' | R_ARM_THM_PC22<<24,
		'5' | R_ARM_REL32<<24,
		'5' | R_ARM_CALL<<24,
		'5' | R_ARM_V4BX<<24,
		'5' | R_ARM_GOT_PREL<<24,
		'5' | R_ARM_PC24<<24,
		'5' | R_ARM_JUMP24<<24,
		'6' | R_X86_64_PC32<<24,
		'6' | R_X86_64_PLT32<<24,
		'6' | R_X86_64_GOTPCREL<<24,
		'6' | R_X86_64_GOTPCRELX<<24,
		'6' | R_X86_64_REX_GOTPCRELX<<24,
		'8' | R_386_32<<24,
		'8' | R_386_PC32<<24,
		'8' | R_386_GOT32<<24,
		'8' | R_386_PLT32<<24,
		'8' | R_386_GOTOFF<<24,
		'8' | R_386_GOTPC<<24,
		'8' | R_386_GOT32X<<24,
		'9' | R_PPC64_REL24<<24,
		'9' | R_PPC_REL32<<24:
		*siz = 4

	case '6' | R_X86_64_64<<24,
		'9' | R_PPC64_ADDR64<<24:
		*siz = 8
	}

	return 256 + elftype
}<|MERGE_RESOLUTION|>--- conflicted
+++ resolved
@@ -551,15 +551,9 @@
 		Diag("%s: elf %s unimplemented", pn, Thestring)
 		return
 
-<<<<<<< HEAD
-	case 'u':
-		if elfobj.machine != ElfMachSparc9 || hdr.Ident[4] != ElfClass64 {
-			Diag("%s: elf object but not sparc64", pn)
-=======
 	case '0':
 		if elfobj.machine != ElfMachMips || hdr.Ident[4] != ElfClass64 {
 			Diag("%s: elf object but not mips64", pn)
->>>>>>> 060a2bac
 			return
 		}
 
@@ -590,6 +584,12 @@
 	case '9':
 		if elfobj.machine != ElfMachPower64 || hdr.Ident[4] != ElfClass64 {
 			Diag("%s: elf object but not ppc64", pn)
+			return
+		}
+
+	case 'u':
+		if elfobj.machine != ElfMachSparc9 || hdr.Ident[4] != ElfClass64 {
+			Diag("%s: elf object but not sparc64", pn)
 			return
 		}
 	}
