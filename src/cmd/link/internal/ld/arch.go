--- conflicted
+++ resolved
@@ -69,12 +69,6 @@
 	Regsize:   8,
 }
 
-<<<<<<< HEAD
-var Linksparc64 = LinkArch{
-	ByteOrder: binary.BigEndian,
-	Name:      "sparc64",
-	Thechar:   'u',
-=======
 var Linkmips64 = LinkArch{
 	ByteOrder: binary.BigEndian,
 	Name:      "mips64",
@@ -88,8 +82,16 @@
 	ByteOrder: binary.LittleEndian,
 	Name:      "mips64le",
 	Thechar:   '0',
->>>>>>> 060a2bac
 	Minlc:     4,
 	Ptrsize:   8,
 	Regsize:   8,
-}+}
+
+var Linksparc64 = LinkArch{
+	ByteOrder: binary.BigEndian,
+	Name:      "sparc64",
+	Thechar:   'u',
+	Minlc:     4,
+	Ptrsize:   8,
+	Regsize:   8,
+}
