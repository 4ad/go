// Copyright 2011 The Go Authors. All rights reserved.
// Use of this source code is governed by a BSD-style
// license that can be found in the LICENSE file.

package main

import (
	"bufio"
	"bytes"
	"container/heap"
	"debug/elf"
	"errors"
	"flag"
	"fmt"
	"go/build"
	"io"
	"io/ioutil"
	"log"
	"os"
	"os/exec"
	"path"
	"path/filepath"
	"regexp"
	"runtime"
	"strconv"
	"strings"
	"sync"
	"time"
)

var cmdBuild = &Command{
	UsageLine: "build [-o output] [-i] [build flags] [packages]",
	Short:     "compile packages and dependencies",
	Long: `
Build compiles the packages named by the import paths,
along with their dependencies, but it does not install the results.

If the arguments to build are a list of .go files, build treats
them as a list of source files specifying a single package.

When compiling a single main package, build writes
the resulting executable to an output file named after
the first source file ('go build ed.go rx.go' writes 'ed' or 'ed.exe')
or the source code directory ('go build unix/sam' writes 'sam' or 'sam.exe').
The '.exe' suffix is added when writing a Windows executable.

When compiling multiple packages or a single non-main package,
build compiles the packages but discards the resulting object,
serving only as a check that the packages can be built.

When compiling packages, build ignores files that end in '_test.go'.

The -o flag, only allowed when compiling a single package,
forces build to write the resulting executable or object
to the named output file, instead of the default behavior described
in the last two paragraphs.

The -i flag installs the packages that are dependencies of the target.

The build flags are shared by the build, clean, get, install, list, run,
and test commands:

	-a
		force rebuilding of packages that are already up-to-date.
	-n
		print the commands but do not run them.
	-p n
		the number of programs, such as build commands or
		test binaries, that can be run in parallel.
		The default is the number of CPUs available.
	-race
		enable data race detection.
		Supported only on linux/amd64, freebsd/amd64, darwin/amd64 and windows/amd64.
	-msan
		enable interoperation with memory sanitizer.
		Supported only on linux/amd64,
		and only with Clang/LLVM as the host C compiler.
	-v
		print the names of packages as they are compiled.
	-work
		print the name of the temporary work directory and
		do not delete it when exiting.
	-x
		print the commands.

	-asmflags 'flag list'
		arguments to pass on each go tool asm invocation.
	-buildmode mode
		build mode to use. See 'go help buildmode' for more.
	-compiler name
		name of compiler to use, as in runtime.Compiler (gccgo or gc).
	-gccgoflags 'arg list'
		arguments to pass on each gccgo compiler/linker invocation.
	-gcflags 'arg list'
		arguments to pass on each go tool compile invocation.
	-installsuffix suffix
		a suffix to use in the name of the package installation directory,
		in order to keep output separate from default builds.
		If using the -race flag, the install suffix is automatically set to race
		or, if set explicitly, has _race appended to it.  Likewise for the -msan
		flag.  Using a -buildmode option that requires non-default compile flags
		has a similar effect.
	-ldflags 'flag list'
		arguments to pass on each go tool link invocation.
	-linkshared
		link against shared libraries previously created with
		-buildmode=shared.
	-pkgdir dir
		install and load all packages from dir instead of the usual locations.
		For example, when building with a non-standard configuration,
		use -pkgdir to keep generated packages in a separate location.
	-tags 'tag list'
		a list of build tags to consider satisfied during the build.
		For more information about build tags, see the description of
		build constraints in the documentation for the go/build package.
	-toolexec 'cmd args'
		a program to use to invoke toolchain programs like vet and asm.
		For example, instead of running asm, the go command will run
		'cmd args /path/to/asm <arguments for asm>'.

The list flags accept a space-separated list of strings. To embed spaces
in an element in the list, surround it with either single or double quotes.

For more about specifying packages, see 'go help packages'.
For more about where packages and binaries are installed,
run 'go help gopath'.
For more about calling between Go and C/C++, run 'go help c'.

Note: Build adheres to certain conventions such as those described
by 'go help gopath'. Not all projects can follow these conventions,
however. Installations that have their own conventions or that use
a separate software build system may choose to use lower-level
invocations such as 'go tool compile' and 'go tool link' to avoid
some of the overheads and design decisions of the build tool.

See also: go install, go get, go clean.
	`,
}

func init() {
	// break init cycle
	cmdBuild.Run = runBuild
	cmdInstall.Run = runInstall

	cmdBuild.Flag.BoolVar(&buildI, "i", false, "")

	addBuildFlags(cmdBuild)
	addBuildFlags(cmdInstall)
}

// Flags set by multiple commands.
var buildA bool               // -a flag
var buildN bool               // -n flag
var buildP = runtime.NumCPU() // -p flag
var buildV bool               // -v flag
var buildX bool               // -x flag
var buildI bool               // -i flag
var buildO = cmdBuild.Flag.String("o", "", "output file")
var buildWork bool           // -work flag
var buildAsmflags []string   // -asmflags flag
var buildGcflags []string    // -gcflags flag
var buildLdflags []string    // -ldflags flag
var buildGccgoflags []string // -gccgoflags flag
var buildRace bool           // -race flag
var buildMSan bool           // -msan flag
var buildToolExec []string   // -toolexec flag
var buildBuildmode string    // -buildmode flag
var buildLinkshared bool     // -linkshared flag
var buildPkgdir string       // -pkgdir flag

var buildContext = build.Default
var buildToolchain toolchain = noToolchain{}
var ldBuildmode string

// buildCompiler implements flag.Var.
// It implements Set by updating both
// buildToolchain and buildContext.Compiler.
type buildCompiler struct{}

func (c buildCompiler) Set(value string) error {
	switch value {
	case "gc":
		buildToolchain = gcToolchain{}
	case "gccgo":
		buildToolchain = gccgoToolchain{}
	default:
		return fmt.Errorf("unknown compiler %q", value)
	}
	buildContext.Compiler = value
	return nil
}

func (c buildCompiler) String() string {
	return buildContext.Compiler
}

func init() {
	switch build.Default.Compiler {
	case "gc":
		buildToolchain = gcToolchain{}
	case "gccgo":
		buildToolchain = gccgoToolchain{}
	}
}

// addBuildFlags adds the flags common to the build, clean, get,
// install, list, run, and test commands.
func addBuildFlags(cmd *Command) {
	cmd.Flag.BoolVar(&buildA, "a", false, "")
	cmd.Flag.BoolVar(&buildN, "n", false, "")
	cmd.Flag.IntVar(&buildP, "p", buildP, "")
	cmd.Flag.BoolVar(&buildV, "v", false, "")
	cmd.Flag.BoolVar(&buildX, "x", false, "")

	cmd.Flag.Var((*stringsFlag)(&buildAsmflags), "asmflags", "")
	cmd.Flag.Var(buildCompiler{}, "compiler", "")
	cmd.Flag.StringVar(&buildBuildmode, "buildmode", "default", "")
	cmd.Flag.Var((*stringsFlag)(&buildGcflags), "gcflags", "")
	cmd.Flag.Var((*stringsFlag)(&buildGccgoflags), "gccgoflags", "")
	cmd.Flag.StringVar(&buildContext.InstallSuffix, "installsuffix", "", "")
	cmd.Flag.Var((*stringsFlag)(&buildLdflags), "ldflags", "")
	cmd.Flag.BoolVar(&buildLinkshared, "linkshared", false, "")
	cmd.Flag.StringVar(&buildPkgdir, "pkgdir", "", "")
	cmd.Flag.BoolVar(&buildRace, "race", false, "")
	cmd.Flag.BoolVar(&buildMSan, "msan", false, "")
	cmd.Flag.Var((*stringsFlag)(&buildContext.BuildTags), "tags", "")
	cmd.Flag.Var((*stringsFlag)(&buildToolExec), "toolexec", "")
	cmd.Flag.BoolVar(&buildWork, "work", false, "")
}

func addBuildFlagsNX(cmd *Command) {
	cmd.Flag.BoolVar(&buildN, "n", false, "")
	cmd.Flag.BoolVar(&buildX, "x", false, "")
}

func isSpaceByte(c byte) bool {
	return c == ' ' || c == '\t' || c == '\n' || c == '\r'
}

// fileExtSplit expects a filename and returns the name
// and ext (without the dot). If the file has no
// extension, ext will be empty.
func fileExtSplit(file string) (name, ext string) {
	dotExt := filepath.Ext(file)
	name = file[:len(file)-len(dotExt)]
	if dotExt != "" {
		ext = dotExt[1:]
	}
	return
}

type stringsFlag []string

func (v *stringsFlag) Set(s string) error {
	var err error
	*v, err = splitQuotedFields(s)
	if *v == nil {
		*v = []string{}
	}
	return err
}

func splitQuotedFields(s string) ([]string, error) {
	// Split fields allowing '' or "" around elements.
	// Quotes further inside the string do not count.
	var f []string
	for len(s) > 0 {
		for len(s) > 0 && isSpaceByte(s[0]) {
			s = s[1:]
		}
		if len(s) == 0 {
			break
		}
		// Accepted quoted string. No unescaping inside.
		if s[0] == '"' || s[0] == '\'' {
			quote := s[0]
			s = s[1:]
			i := 0
			for i < len(s) && s[i] != quote {
				i++
			}
			if i >= len(s) {
				return nil, fmt.Errorf("unterminated %c string", quote)
			}
			f = append(f, s[:i])
			s = s[i+1:]
			continue
		}
		i := 0
		for i < len(s) && !isSpaceByte(s[i]) {
			i++
		}
		f = append(f, s[:i])
		s = s[i:]
	}
	return f, nil
}

func (v *stringsFlag) String() string {
	return "<stringsFlag>"
}

func pkgsMain(pkgs []*Package) (res []*Package) {
	for _, p := range pkgs {
		if p.Name == "main" {
			res = append(res, p)
		}
	}
	return res
}

func pkgsNotMain(pkgs []*Package) (res []*Package) {
	for _, p := range pkgs {
		if p.Name != "main" {
			res = append(res, p)
		}
	}
	return res
}

var pkgsFilter = func(pkgs []*Package) []*Package { return pkgs }

func buildModeInit() {
	_, gccgo := buildToolchain.(gccgoToolchain)
	var codegenArg string
	platform := goos + "/" + goarch
	switch buildBuildmode {
	case "archive":
		pkgsFilter = pkgsNotMain
	case "c-archive":
		pkgsFilter = func(p []*Package) []*Package {
			if len(p) != 1 || p[0].Name != "main" {
				fatalf("-buildmode=c-archive requires exactly one main package")
			}
			return p
		}
		switch platform {
		case "darwin/arm", "darwin/arm64":
			codegenArg = "-shared"
		default:
		}
		exeSuffix = ".a"
		ldBuildmode = "c-archive"
	case "c-shared":
		pkgsFilter = pkgsMain
		if gccgo {
			codegenArg = "-fPIC"
		} else {
			switch platform {
			case "linux/amd64", "linux/arm", "linux/arm64", "linux/386",
				"android/amd64", "android/arm", "android/arm64", "android/386":
				codegenArg = "-shared"
			case "darwin/amd64", "darwin/386":
			default:
				fatalf("-buildmode=c-shared not supported on %s\n", platform)
			}
		}
		ldBuildmode = "c-shared"
	case "default":
		switch platform {
		case "android/arm", "android/arm64", "android/amd64", "android/386":
			codegenArg = "-shared"
			ldBuildmode = "pie"
		case "darwin/arm", "darwin/arm64":
			codegenArg = "-shared"
			fallthrough
		default:
			ldBuildmode = "exe"
		}
	case "exe":
		pkgsFilter = pkgsMain
		ldBuildmode = "exe"
	case "pie":
		if gccgo {
			fatalf("-buildmode=pie not supported by gccgo")
		} else {
			switch platform {
			case "linux/386", "linux/amd64", "linux/arm", "linux/arm64", "linux/ppc64le", "linux/s390x",
				"android/amd64", "android/arm", "android/arm64", "android/386":
				codegenArg = "-shared"
			default:
				fatalf("-buildmode=pie not supported on %s\n", platform)
			}
		}
		ldBuildmode = "pie"
	case "shared":
		pkgsFilter = pkgsNotMain
		if gccgo {
			codegenArg = "-fPIC"
		} else {
			switch platform {
			case "linux/386", "linux/amd64", "linux/arm", "linux/arm64", "linux/ppc64le", "linux/s390x":
			default:
				fatalf("-buildmode=shared not supported on %s\n", platform)
			}
			codegenArg = "-dynlink"
		}
		if *buildO != "" {
			fatalf("-buildmode=shared and -o not supported together")
		}
		ldBuildmode = "shared"
	default:
		fatalf("buildmode=%s not supported", buildBuildmode)
	}
	if buildLinkshared {
		if gccgo {
			codegenArg = "-fPIC"
		} else {
			switch platform {
			case "linux/386", "linux/amd64", "linux/arm", "linux/arm64", "linux/ppc64le", "linux/s390x":
				buildAsmflags = append(buildAsmflags, "-D=GOBUILDMODE_shared=1")
			default:
				fatalf("-linkshared not supported on %s\n", platform)
			}
			codegenArg = "-dynlink"
			// TODO(mwhudson): remove -w when that gets fixed in linker.
			buildLdflags = append(buildLdflags, "-linkshared", "-w")
		}
	}
	if codegenArg != "" {
		if gccgo {
			buildGccgoflags = append(buildGccgoflags, codegenArg)
		} else {
			buildAsmflags = append(buildAsmflags, codegenArg)
			buildGcflags = append(buildGcflags, codegenArg)
		}
		if buildContext.InstallSuffix != "" {
			buildContext.InstallSuffix += "_"
		}
		buildContext.InstallSuffix += codegenArg[1:]
	}
}

func runBuild(cmd *Command, args []string) {
	instrumentInit()
	buildModeInit()
	var b builder
	b.init()

	pkgs := packagesForBuild(args)

	if len(pkgs) == 1 && pkgs[0].Name == "main" && *buildO == "" {
		_, *buildO = path.Split(pkgs[0].ImportPath)
		*buildO += exeSuffix
	}

	// sanity check some often mis-used options
	switch buildContext.Compiler {
	case "gccgo":
		if len(buildGcflags) != 0 {
			fmt.Println("go build: when using gccgo toolchain, please pass compiler flags using -gccgoflags, not -gcflags")
		}
		if len(buildLdflags) != 0 {
			fmt.Println("go build: when using gccgo toolchain, please pass linker flags using -gccgoflags, not -ldflags")
		}
	case "gc":
		if len(buildGccgoflags) != 0 {
			fmt.Println("go build: when using gc toolchain, please pass compile flags using -gcflags, and linker flags using -ldflags")
		}
	}

	depMode := modeBuild
	if buildI {
		depMode = modeInstall
	}

	if *buildO != "" {
		if len(pkgs) > 1 {
			fatalf("go build: cannot use -o with multiple packages")
		} else if len(pkgs) == 0 {
			fatalf("no packages to build")
		}
		p := pkgs[0]
		p.target = *buildO
		p.Stale = true // must build - not up to date
		p.StaleReason = "build -o flag in use"
		a := b.action(modeInstall, depMode, p)
		b.do(a)
		return
	}

	var a *action
	if buildBuildmode == "shared" {
		pkgs := pkgsFilter(packages(args))
		if libName, err := libname(args, pkgs); err != nil {
			fatalf("%s", err.Error())
		} else {
			a = b.libaction(libName, pkgs, modeBuild, depMode)
		}
	} else {
		a = &action{}
		for _, p := range pkgsFilter(packages(args)) {
			a.deps = append(a.deps, b.action(modeBuild, depMode, p))
		}
	}
	b.do(a)
}

var cmdInstall = &Command{
	UsageLine: "install [build flags] [packages]",
	Short:     "compile and install packages and dependencies",
	Long: `
Install compiles and installs the packages named by the import paths,
along with their dependencies.

For more about the build flags, see 'go help build'.
For more about specifying packages, see 'go help packages'.

See also: go build, go get, go clean.
	`,
}

// isMetaPackage checks if name is a reserved package name that expands to multiple packages
func isMetaPackage(name string) bool {
	return name == "std" || name == "cmd" || name == "all"
}

// libname returns the filename to use for the shared library when using
// -buildmode=shared. The rules we use are:
// Use arguments for special 'meta' packages:
//	std --> libstd.so
//	std cmd --> libstd,cmd.so
// A single non-meta argument with trailing "/..." is special cased:
//	foo/... --> libfoo.so
//	(A relative path like "./..."  expands the "." first)
// Use import paths for other cases, changing '/' to '-':
//	somelib --> libsubdir-somelib.so
//	./ or ../ --> libsubdir-somelib.so
//	gopkg.in/tomb.v2 -> libgopkg.in-tomb.v2.so
//	a/... b/... ---> liba/c,b/d.so - all matching import paths
// Name parts are joined with ','.
func libname(args []string, pkgs []*Package) (string, error) {
	var libname string
	appendName := func(arg string) {
		if libname == "" {
			libname = arg
		} else {
			libname += "," + arg
		}
	}
	var haveNonMeta bool
	for _, arg := range args {
		if isMetaPackage(arg) {
			appendName(arg)
		} else {
			haveNonMeta = true
		}
	}
	if len(libname) == 0 { // non-meta packages only. use import paths
		if len(args) == 1 && strings.HasSuffix(args[0], "/...") {
			// Special case of "foo/..." as mentioned above.
			arg := strings.TrimSuffix(args[0], "/...")
			if build.IsLocalImport(arg) {
				cwd, _ := os.Getwd()
				bp, _ := buildContext.ImportDir(filepath.Join(cwd, arg), build.FindOnly)
				if bp.ImportPath != "" && bp.ImportPath != "." {
					arg = bp.ImportPath
				}
			}
			appendName(strings.Replace(arg, "/", "-", -1))
		} else {
			for _, pkg := range pkgs {
				appendName(strings.Replace(pkg.ImportPath, "/", "-", -1))
			}
		}
	} else if haveNonMeta { // have both meta package and a non-meta one
		return "", errors.New("mixing of meta and non-meta packages is not allowed")
	}
	// TODO(mwhudson): Needs to change for platforms that use different naming
	// conventions...
	return "lib" + libname + ".so", nil
}

func runInstall(cmd *Command, args []string) {
	if gobin != "" && !filepath.IsAbs(gobin) {
		fatalf("cannot install, GOBIN must be an absolute path")
	}

	instrumentInit()
	buildModeInit()
	pkgs := pkgsFilter(packagesForBuild(args))

	for _, p := range pkgs {
		if p.Target == "" && (!p.Standard || p.ImportPath != "unsafe") {
			switch {
			case p.gobinSubdir:
				errorf("go install: cannot install cross-compiled binaries when GOBIN is set")
			case p.cmdline:
				errorf("go install: no install location for .go files listed on command line (GOBIN not set)")
			case p.ConflictDir != "":
				errorf("go install: no install location for %s: hidden by %s", p.Dir, p.ConflictDir)
			default:
				errorf("go install: no install location for directory %s outside GOPATH\n"+
					"\tFor more details see: go help gopath", p.Dir)
			}
		}
	}
	exitIfErrors()

	var b builder
	b.init()
	var a *action
	if buildBuildmode == "shared" {
		if libName, err := libname(args, pkgs); err != nil {
			fatalf("%s", err.Error())
		} else {
			a = b.libaction(libName, pkgs, modeInstall, modeInstall)
		}
	} else {
		a = &action{}
		var tools []*action
		for _, p := range pkgs {
			// If p is a tool, delay the installation until the end of the build.
			// This avoids installing assemblers/compilers that are being executed
			// by other steps in the build.
			// cmd/cgo is handled specially in b.action, so that we can
			// both build and use it in the same 'go install'.
			action := b.action(modeInstall, modeInstall, p)
			if goTools[p.ImportPath] == toTool && p.ImportPath != "cmd/cgo" {
				a.deps = append(a.deps, action.deps...)
				action.deps = append(action.deps, a)
				tools = append(tools, action)
				continue
			}
			a.deps = append(a.deps, action)
		}
		if len(tools) > 0 {
			a = &action{
				deps: tools,
			}
		}
	}
	b.do(a)
	exitIfErrors()

	// Success. If this command is 'go install' with no arguments
	// and the current directory (the implicit argument) is a command,
	// remove any leftover command binary from a previous 'go build'.
	// The binary is installed; it's not needed here anymore.
	// And worse it might be a stale copy, which you don't want to find
	// instead of the installed one if $PATH contains dot.
	// One way to view this behavior is that it is as if 'go install' first
	// runs 'go build' and the moves the generated file to the install dir.
	// See issue 9645.
	if len(args) == 0 && len(pkgs) == 1 && pkgs[0].Name == "main" {
		// Compute file 'go build' would have created.
		// If it exists and is an executable file, remove it.
		_, targ := filepath.Split(pkgs[0].ImportPath)
		targ += exeSuffix
		if filepath.Join(pkgs[0].Dir, targ) != pkgs[0].Target { // maybe $GOBIN is the current directory
			fi, err := os.Stat(targ)
			if err == nil {
				m := fi.Mode()
				if m.IsRegular() {
					if m&0111 != 0 || goos == "windows" { // windows never sets executable bit
						os.Remove(targ)
					}
				}
			}
		}
	}
}

// Global build parameters (used during package load)
var (
	goarch    string
	goos      string
	exeSuffix string
	gopath    []string
)

func init() {
	goarch = buildContext.GOARCH
	goos = buildContext.GOOS

	if goos == "windows" {
		exeSuffix = ".exe"
	}
	gopath = filepath.SplitList(buildContext.GOPATH)
}

// A builder holds global state about a build.
// It does not hold per-package state, because we
// build packages in parallel, and the builder is shared.
type builder struct {
	work        string               // the temporary work directory (ends in filepath.Separator)
	actionCache map[cacheKey]*action // a cache of already-constructed actions
	mkdirCache  map[string]bool      // a cache of created directories
	flagCache   map[string]bool      // a cache of supported compiler flags
	print       func(args ...interface{}) (int, error)

	output    sync.Mutex
	scriptDir string // current directory in printed script

	exec      sync.Mutex
	readySema chan bool
	ready     actionQueue
}

// An action represents a single action in the action graph.
type action struct {
	p          *Package      // the package this action works on
	deps       []*action     // actions that must happen before this one
	triggers   []*action     // inverse of deps
	cgo        *action       // action for cgo binary if needed
	args       []string      // additional args for runProgram
	testOutput *bytes.Buffer // test output buffer

	f          func(*builder, *action) error // the action itself (nil = no-op)
	ignoreFail bool                          // whether to run f even if dependencies fail

	// Generated files, directories.
	link   bool   // target is executable, not just package
	pkgdir string // the -I or -L argument to use when importing this package
	objdir string // directory for intermediate objects
	objpkg string // the intermediate package .a file created during the action
	target string // goal of the action: the created package or executable

	// Execution state.
	pending  int  // number of deps yet to complete
	priority int  // relative execution priority
	failed   bool // whether the action failed
}

// cacheKey is the key for the action cache.
type cacheKey struct {
	mode  buildMode
	p     *Package
	shlib string
}

// buildMode specifies the build mode:
// are we just building things or also installing the results?
type buildMode int

const (
	modeBuild buildMode = iota
	modeInstall
)

var (
	goroot    = filepath.Clean(runtime.GOROOT())
	gobin     = os.Getenv("GOBIN")
	gorootBin = filepath.Join(goroot, "bin")
	gorootPkg = filepath.Join(goroot, "pkg")
	gorootSrc = filepath.Join(goroot, "src")
)

func (b *builder) init() {
	var err error
	b.print = func(a ...interface{}) (int, error) {
		return fmt.Fprint(os.Stderr, a...)
	}
	b.actionCache = make(map[cacheKey]*action)
	b.mkdirCache = make(map[string]bool)

	if buildN {
		b.work = "$WORK"
	} else {
		b.work, err = ioutil.TempDir("", "go-build")
		if err != nil {
			fatalf("%s", err)
		}
		if buildX || buildWork {
			fmt.Fprintf(os.Stderr, "WORK=%s\n", b.work)
		}
		if !buildWork {
			workdir := b.work
			atexit(func() { os.RemoveAll(workdir) })
		}
	}
}

// goFilesPackage creates a package for building a collection of Go files
// (typically named on the command line).  The target is named p.a for
// package p or named after the first Go file for package main.
func goFilesPackage(gofiles []string) *Package {
	// TODO: Remove this restriction.
	for _, f := range gofiles {
		if !strings.HasSuffix(f, ".go") {
			fatalf("named files must be .go files")
		}
	}

	var stk importStack
	ctxt := buildContext
	ctxt.UseAllFiles = true

	// Synthesize fake "directory" that only shows the named files,
	// to make it look like this is a standard package or
	// command directory. So that local imports resolve
	// consistently, the files must all be in the same directory.
	var dirent []os.FileInfo
	var dir string
	for _, file := range gofiles {
		fi, err := os.Stat(file)
		if err != nil {
			fatalf("%s", err)
		}
		if fi.IsDir() {
			fatalf("%s is a directory, should be a Go file", file)
		}
		dir1, _ := filepath.Split(file)
		if dir1 == "" {
			dir1 = "./"
		}
		if dir == "" {
			dir = dir1
		} else if dir != dir1 {
			fatalf("named files must all be in one directory; have %s and %s", dir, dir1)
		}
		dirent = append(dirent, fi)
	}
	ctxt.ReadDir = func(string) ([]os.FileInfo, error) { return dirent, nil }

	var err error
	if dir == "" {
		dir = cwd
	}
	dir, err = filepath.Abs(dir)
	if err != nil {
		fatalf("%s", err)
	}

	bp, err := ctxt.ImportDir(dir, 0)
	pkg := new(Package)
	pkg.local = true
	pkg.cmdline = true
	stk.push("main")
	pkg.load(&stk, bp, err)
	stk.pop()
	pkg.localPrefix = dirToImportPath(dir)
	pkg.ImportPath = "command-line-arguments"
	pkg.target = ""

	if pkg.Name == "main" {
		_, elem := filepath.Split(gofiles[0])
		exe := elem[:len(elem)-len(".go")] + exeSuffix
		if *buildO == "" {
			*buildO = exe
		}
		if gobin != "" {
			pkg.target = filepath.Join(gobin, exe)
		}
	}

	pkg.Target = pkg.target
	pkg.Stale = true
	pkg.StaleReason = "files named on command line"

	computeStale(pkg)
	return pkg
}

// readpkglist returns the list of packages that were built into the shared library
// at shlibpath. For the native toolchain this list is stored, newline separated, in
// an ELF note with name "Go\x00\x00" and type 1. For GCCGO it is extracted from the
// .go_export section.
func readpkglist(shlibpath string) (pkgs []*Package) {
	var stk importStack
	if _, gccgo := buildToolchain.(gccgoToolchain); gccgo {
		f, _ := elf.Open(shlibpath)
		sect := f.Section(".go_export")
		data, _ := sect.Data()
		scanner := bufio.NewScanner(bytes.NewBuffer(data))
		for scanner.Scan() {
			t := scanner.Text()
			if strings.HasPrefix(t, "pkgpath ") {
				t = strings.TrimPrefix(t, "pkgpath ")
				t = strings.TrimSuffix(t, ";")
				pkgs = append(pkgs, loadPackage(t, &stk))
			}
		}
	} else {
		pkglistbytes, err := readELFNote(shlibpath, "Go\x00\x00", 1)
		if err != nil {
			fatalf("readELFNote failed: %v", err)
		}
		scanner := bufio.NewScanner(bytes.NewBuffer(pkglistbytes))
		for scanner.Scan() {
			t := scanner.Text()
			pkgs = append(pkgs, loadPackage(t, &stk))
		}
	}
	return
}

// action returns the action for applying the given operation (mode) to the package.
// depMode is the action to use when building dependencies.
// action never looks for p in a shared library, but may find p's dependencies in a
// shared library if buildLinkshared is true.
func (b *builder) action(mode buildMode, depMode buildMode, p *Package) *action {
	return b.action1(mode, depMode, p, false, "")
}

// action1 returns the action for applying the given operation (mode) to the package.
// depMode is the action to use when building dependencies.
// action1 will look for p in a shared library if lookshared is true.
// forShlib is the shared library that p will become part of, if any.
func (b *builder) action1(mode buildMode, depMode buildMode, p *Package, lookshared bool, forShlib string) *action {
	shlib := ""
	if lookshared {
		shlib = p.Shlib
	}
	key := cacheKey{mode, p, shlib}

	a := b.actionCache[key]
	if a != nil {
		return a
	}
	if shlib != "" {
		key2 := cacheKey{modeInstall, nil, shlib}
		a = b.actionCache[key2]
		if a != nil {
			b.actionCache[key] = a
			return a
		}
		pkgs := readpkglist(shlib)
		a = b.libaction(filepath.Base(shlib), pkgs, modeInstall, depMode)
		b.actionCache[key2] = a
		b.actionCache[key] = a
		return a
	}

	a = &action{p: p, pkgdir: p.build.PkgRoot}
	if p.pkgdir != "" { // overrides p.t
		a.pkgdir = p.pkgdir
	}
	b.actionCache[key] = a

	for _, p1 := range p.imports {
		if forShlib != "" {
			// p is part of a shared library.
			if p1.Shlib != "" && p1.Shlib != forShlib {
				// p1 is explicitly part of a different shared library.
				// Put the action for that shared library into a.deps.
				a.deps = append(a.deps, b.action1(depMode, depMode, p1, true, p1.Shlib))
			} else {
				// p1 is (implicitly or not) part of this shared library.
				// Put the action for p1 into a.deps.
				a.deps = append(a.deps, b.action1(depMode, depMode, p1, false, forShlib))
			}
		} else {
			// p is not part of a shared library.
			// If p1 is in a shared library, put the action for that into
			// a.deps, otherwise put the action for p1 into a.deps.
			a.deps = append(a.deps, b.action1(depMode, depMode, p1, buildLinkshared, p1.Shlib))
		}
	}

	// If we are not doing a cross-build, then record the binary we'll
	// generate for cgo as a dependency of the build of any package
	// using cgo, to make sure we do not overwrite the binary while
	// a package is using it. If this is a cross-build, then the cgo we
	// are writing is not the cgo we need to use.
	if goos == runtime.GOOS && goarch == runtime.GOARCH && !buildRace && !buildMSan {
		if (len(p.CgoFiles) > 0 || p.Standard && p.ImportPath == "runtime/cgo") && !buildLinkshared && buildBuildmode != "shared" {
			var stk importStack
			p1 := loadPackage("cmd/cgo", &stk)
			if p1.Error != nil {
				fatalf("load cmd/cgo: %v", p1.Error)
			}
			a.cgo = b.action(depMode, depMode, p1)
			a.deps = append(a.deps, a.cgo)
		}
	}

	if p.Standard {
		switch p.ImportPath {
		case "builtin", "unsafe":
			// Fake packages - nothing to build.
			return a
		}
		// gccgo standard library is "fake" too.
		if _, ok := buildToolchain.(gccgoToolchain); ok {
			// the target name is needed for cgo.
			a.target = p.target
			return a
		}
	}

	if !p.Stale && p.target != "" {
		// p.Stale==false implies that p.target is up-to-date.
		// Record target name for use by actions depending on this one.
		a.target = p.target
		return a
	}

	if p.local && p.target == "" {
		// Imported via local path. No permanent target.
		mode = modeBuild
	}
	work := p.pkgdir
	if work == "" {
		work = b.work
	}
	a.objdir = filepath.Join(work, a.p.ImportPath, "_obj") + string(filepath.Separator)
	a.objpkg = buildToolchain.pkgpath(work, a.p)
	a.link = p.Name == "main"

	switch mode {
	case modeInstall:
		a.f = (*builder).install
		a.deps = []*action{b.action1(modeBuild, depMode, p, lookshared, forShlib)}
		a.target = a.p.target

		// Install header for cgo in c-archive and c-shared modes.
		if p.usesCgo() && (buildBuildmode == "c-archive" || buildBuildmode == "c-shared") {
			hdrTarget := a.target[:len(a.target)-len(filepath.Ext(a.target))] + ".h"
			if buildContext.Compiler == "gccgo" {
				// For the header file, remove the "lib"
				// added by go/build, so we generate pkg.h
				// rather than libpkg.h.
				dir, file := filepath.Split(hdrTarget)
				file = strings.TrimPrefix(file, "lib")
				hdrTarget = filepath.Join(dir, file)
			}
			ah := &action{
				p:      a.p,
				deps:   []*action{a.deps[0]},
				f:      (*builder).installHeader,
				pkgdir: a.pkgdir,
				objdir: a.objdir,
				target: hdrTarget,
			}
			a.deps = append(a.deps, ah)
		}

	case modeBuild:
		a.f = (*builder).build
		a.target = a.objpkg
		if a.link {
			// An executable file. (This is the name of a temporary file.)
			// Because we run the temporary file in 'go run' and 'go test',
			// the name will show up in ps listings. If the caller has specified
			// a name, use that instead of a.out. The binary is generated
			// in an otherwise empty subdirectory named exe to avoid
			// naming conflicts. The only possible conflict is if we were
			// to create a top-level package named exe.
			name := "a.out"
			if p.exeName != "" {
				name = p.exeName
			} else if goos == "darwin" && buildBuildmode == "c-shared" && p.target != "" {
				// On OS X, the linker output name gets recorded in the
				// shared library's LC_ID_DYLIB load command.
				// The code invoking the linker knows to pass only the final
				// path element. Arrange that the path element matches what
				// we'll install it as; otherwise the library is only loadable as "a.out".
				_, name = filepath.Split(p.target)
			}
			a.target = a.objdir + filepath.Join("exe", name) + exeSuffix
		}
	}

	return a
}

func (b *builder) libaction(libname string, pkgs []*Package, mode, depMode buildMode) *action {
	a := &action{}
	switch mode {
	default:
		fatalf("unrecognized mode %v", mode)

	case modeBuild:
		a.f = (*builder).linkShared
		a.target = filepath.Join(b.work, libname)
		for _, p := range pkgs {
			if p.target == "" {
				continue
			}
			a.deps = append(a.deps, b.action(depMode, depMode, p))
		}

	case modeInstall:
		// Currently build mode shared forces external linking mode, and
		// external linking mode forces an import of runtime/cgo (and
		// math on arm). So if it was not passed on the command line and
		// it is not present in another shared library, add it here.
		_, gccgo := buildToolchain.(gccgoToolchain)
		if !gccgo {
			seencgo := false
			for _, p := range pkgs {
				seencgo = seencgo || (p.Standard && p.ImportPath == "runtime/cgo")
			}
			if !seencgo {
				var stk importStack
				p := loadPackage("runtime/cgo", &stk)
				if p.Error != nil {
					fatalf("load runtime/cgo: %v", p.Error)
				}
				computeStale(p)
				// If runtime/cgo is in another shared library, then that's
				// also the shared library that contains runtime, so
				// something will depend on it and so runtime/cgo's staleness
				// will be checked when processing that library.
				if p.Shlib == "" || p.Shlib == libname {
					pkgs = append([]*Package{}, pkgs...)
					pkgs = append(pkgs, p)
				}
			}
			if goarch == "arm" {
				seenmath := false
				for _, p := range pkgs {
					seenmath = seenmath || (p.Standard && p.ImportPath == "math")
				}
				if !seenmath {
					var stk importStack
					p := loadPackage("math", &stk)
					if p.Error != nil {
						fatalf("load math: %v", p.Error)
					}
					computeStale(p)
					// If math is in another shared library, then that's
					// also the shared library that contains runtime, so
					// something will depend on it and so math's staleness
					// will be checked when processing that library.
					if p.Shlib == "" || p.Shlib == libname {
						pkgs = append([]*Package{}, pkgs...)
						pkgs = append(pkgs, p)
					}
				}
			}
		}

		// Figure out where the library will go.
		var libdir string
		for _, p := range pkgs {
			plibdir := p.build.PkgTargetRoot
			if gccgo {
				plibdir = filepath.Join(plibdir, "shlibs")
			}
			if libdir == "" {
				libdir = plibdir
			} else if libdir != plibdir {
				fatalf("multiple roots %s & %s", libdir, plibdir)
			}
		}
		a.target = filepath.Join(libdir, libname)

		// Now we can check whether we need to rebuild it.
		stale := false
		var built time.Time
		if fi, err := os.Stat(a.target); err == nil {
			built = fi.ModTime()
		}
		for _, p := range pkgs {
			if p.target == "" {
				continue
			}
			stale = stale || p.Stale
			lstat, err := os.Stat(p.target)
			if err != nil || lstat.ModTime().After(built) {
				stale = true
			}
			a.deps = append(a.deps, b.action1(depMode, depMode, p, false, a.target))
		}

		if stale {
			a.f = (*builder).install
			buildAction := b.libaction(libname, pkgs, modeBuild, depMode)
			a.deps = []*action{buildAction}
			for _, p := range pkgs {
				if p.target == "" {
					continue
				}
				shlibnameaction := &action{}
				shlibnameaction.f = (*builder).installShlibname
				shlibnameaction.target = p.target[:len(p.target)-2] + ".shlibname"
				a.deps = append(a.deps, shlibnameaction)
				shlibnameaction.deps = append(shlibnameaction.deps, buildAction)
			}
		}
	}
	return a
}

// actionList returns the list of actions in the dag rooted at root
// as visited in a depth-first post-order traversal.
func actionList(root *action) []*action {
	seen := map[*action]bool{}
	all := []*action{}
	var walk func(*action)
	walk = func(a *action) {
		if seen[a] {
			return
		}
		seen[a] = true
		for _, a1 := range a.deps {
			walk(a1)
		}
		all = append(all, a)
	}
	walk(root)
	return all
}

// allArchiveActions returns a list of the archive dependencies of root.
// This is needed because if package p depends on package q that is in libr.so, the
// action graph looks like p->libr.so->q and so just scanning through p's
// dependencies does not find the import dir for q.
func allArchiveActions(root *action) []*action {
	seen := map[*action]bool{}
	r := []*action{}
	var walk func(*action)
	walk = func(a *action) {
		if seen[a] {
			return
		}
		seen[a] = true
		if strings.HasSuffix(a.target, ".so") || a == root {
			for _, a1 := range a.deps {
				walk(a1)
			}
		} else if strings.HasSuffix(a.target, ".a") {
			r = append(r, a)
		}
	}
	walk(root)
	return r
}

// do runs the action graph rooted at root.
func (b *builder) do(root *action) {
	if _, ok := osArchSupportsCgo[goos+"/"+goarch]; !ok && buildContext.Compiler == "gc" {
		fmt.Fprintf(os.Stderr, "cmd/go: unsupported GOOS/GOARCH pair %s/%s\n", goos, goarch)
		os.Exit(2)
	}

	// Build list of all actions, assigning depth-first post-order priority.
	// The original implementation here was a true queue
	// (using a channel) but it had the effect of getting
	// distracted by low-level leaf actions to the detriment
	// of completing higher-level actions. The order of
	// work does not matter much to overall execution time,
	// but when running "go test std" it is nice to see each test
	// results as soon as possible. The priorities assigned
	// ensure that, all else being equal, the execution prefers
	// to do what it would have done first in a simple depth-first
	// dependency order traversal.
	all := actionList(root)
	for i, a := range all {
		a.priority = i
	}

	b.readySema = make(chan bool, len(all))

	// Initialize per-action execution state.
	for _, a := range all {
		for _, a1 := range a.deps {
			a1.triggers = append(a1.triggers, a)
		}
		a.pending = len(a.deps)
		if a.pending == 0 {
			b.ready.push(a)
			b.readySema <- true
		}
	}

	// Handle runs a single action and takes care of triggering
	// any actions that are runnable as a result.
	handle := func(a *action) {
		var err error
		if a.f != nil && (!a.failed || a.ignoreFail) {
			err = a.f(b, a)
		}

		// The actions run in parallel but all the updates to the
		// shared work state are serialized through b.exec.
		b.exec.Lock()
		defer b.exec.Unlock()

		if err != nil {
			if err == errPrintedOutput {
				setExitStatus(2)
			} else {
				errorf("%s", err)
			}
			a.failed = true
		}

		for _, a0 := range a.triggers {
			if a.failed {
				a0.failed = true
			}
			if a0.pending--; a0.pending == 0 {
				b.ready.push(a0)
				b.readySema <- true
			}
		}

		if a == root {
			close(b.readySema)
		}
	}

	var wg sync.WaitGroup

	// Kick off goroutines according to parallelism.
	// If we are using the -n flag (just printing commands)
	// drop the parallelism to 1, both to make the output
	// deterministic and because there is no real work anyway.
	par := buildP
	if buildN {
		par = 1
	}
	for i := 0; i < par; i++ {
		wg.Add(1)
		go func() {
			defer wg.Done()
			for {
				select {
				case _, ok := <-b.readySema:
					if !ok {
						return
					}
					// Receiving a value from b.readySema entitles
					// us to take from the ready queue.
					b.exec.Lock()
					a := b.ready.pop()
					b.exec.Unlock()
					handle(a)
				case <-interrupted:
					setExitStatus(1)
					return
				}
			}
		}()
	}

	wg.Wait()
}

// build is the action for building a single package or command.
func (b *builder) build(a *action) (err error) {
	// Return an error for binary-only package.
	// We only reach this if isStale believes the binary form is
	// either not present or not usable.
	if a.p.BinaryOnly {
		return fmt.Errorf("missing or invalid package binary for binary-only package %s", a.p.ImportPath)
	}

	// Return an error if the package has CXX files but it's not using
	// cgo nor SWIG, since the CXX files can only be processed by cgo
	// and SWIG.
	if len(a.p.CXXFiles) > 0 && !a.p.usesCgo() && !a.p.usesSwig() {
		return fmt.Errorf("can't build package %s because it contains C++ files (%s) but it's not using cgo nor SWIG",
			a.p.ImportPath, strings.Join(a.p.CXXFiles, ","))
	}
	// Same as above for Objective-C files
	if len(a.p.MFiles) > 0 && !a.p.usesCgo() && !a.p.usesSwig() {
		return fmt.Errorf("can't build package %s because it contains Objective-C files (%s) but it's not using cgo nor SWIG",
			a.p.ImportPath, strings.Join(a.p.MFiles, ","))
	}
	// Same as above for Fortran files
	if len(a.p.FFiles) > 0 && !a.p.usesCgo() && !a.p.usesSwig() {
		return fmt.Errorf("can't build package %s because it contains Fortran files (%s) but it's not using cgo nor SWIG",
			a.p.ImportPath, strings.Join(a.p.FFiles, ","))
	}

	defer func() {
		if err != nil && err != errPrintedOutput {
			err = fmt.Errorf("go build %s: %v", a.p.ImportPath, err)
		}
	}()
	if buildN {
		// In -n mode, print a banner between packages.
		// The banner is five lines so that when changes to
		// different sections of the bootstrap script have to
		// be merged, the banners give patch something
		// to use to find its context.
		b.print("\n#\n# " + a.p.ImportPath + "\n#\n\n")
	}

	if buildV {
		b.print(a.p.ImportPath + "\n")
	}

	// Make build directory.
	obj := a.objdir
	if err := b.mkdir(obj); err != nil {
		return err
	}

	// make target directory
	dir, _ := filepath.Split(a.target)
	if dir != "" {
		if err := b.mkdir(dir); err != nil {
			return err
		}
	}

	var gofiles, cgofiles, cfiles, sfiles, cxxfiles, objects, cgoObjects, pcCFLAGS, pcLDFLAGS []string

	gofiles = append(gofiles, a.p.GoFiles...)
	cgofiles = append(cgofiles, a.p.CgoFiles...)
	cfiles = append(cfiles, a.p.CFiles...)
	sfiles = append(sfiles, a.p.SFiles...)
	cxxfiles = append(cxxfiles, a.p.CXXFiles...)

	if a.p.usesCgo() || a.p.usesSwig() {
		if pcCFLAGS, pcLDFLAGS, err = b.getPkgConfigFlags(a.p); err != nil {
			return
		}
	}

	// Run SWIG on each .swig and .swigcxx file.
	// Each run will generate two files, a .go file and a .c or .cxx file.
	// The .go file will use import "C" and is to be processed by cgo.
	if a.p.usesSwig() {
		outGo, outC, outCXX, err := b.swig(a.p, obj, pcCFLAGS)
		if err != nil {
			return err
		}
		cgofiles = append(cgofiles, outGo...)
		cfiles = append(cfiles, outC...)
		cxxfiles = append(cxxfiles, outCXX...)
	}

	// Run cgo.
	if a.p.usesCgo() || a.p.usesSwig() {
		// In a package using cgo, cgo compiles the C, C++ and assembly files with gcc.
		// There is one exception: runtime/cgo's job is to bridge the
		// cgo and non-cgo worlds, so it necessarily has files in both.
		// In that case gcc only gets the gcc_* files.
		var gccfiles []string
		gccfiles = append(gccfiles, cfiles...)
		cfiles = nil
		if a.p.Standard && a.p.ImportPath == "runtime/cgo" {
			filter := func(files, nongcc, gcc []string) ([]string, []string) {
				for _, f := range files {
					if strings.HasPrefix(f, "gcc_") {
						gcc = append(gcc, f)
					} else {
						nongcc = append(nongcc, f)
					}
				}
				return nongcc, gcc
			}
			sfiles, gccfiles = filter(sfiles, sfiles[:0], gccfiles)
		} else {
			gccfiles = append(gccfiles, sfiles...)
			sfiles = nil
		}

		cgoExe := tool("cgo")
		if a.cgo != nil && a.cgo.target != "" {
			cgoExe = a.cgo.target
		}
		outGo, outObj, err := b.cgo(a.p, cgoExe, obj, pcCFLAGS, pcLDFLAGS, cgofiles, gccfiles, cxxfiles, a.p.MFiles, a.p.FFiles)
		if err != nil {
			return err
		}
		if _, ok := buildToolchain.(gccgoToolchain); ok {
			cgoObjects = append(cgoObjects, filepath.Join(a.objdir, "_cgo_flags"))
		}
		cgoObjects = append(cgoObjects, outObj...)
		gofiles = append(gofiles, outGo...)
	}

	if len(gofiles) == 0 {
		return &build.NoGoError{Dir: a.p.Dir}
	}

	// If we're doing coverage, preprocess the .go files and put them in the work directory
	if a.p.coverMode != "" {
		for i, file := range gofiles {
			var sourceFile string
			var coverFile string
			var key string
			if strings.HasSuffix(file, ".cgo1.go") {
				// cgo files have absolute paths
				base := filepath.Base(file)
				sourceFile = file
				coverFile = filepath.Join(obj, base)
				key = strings.TrimSuffix(base, ".cgo1.go") + ".go"
			} else {
				sourceFile = filepath.Join(a.p.Dir, file)
				coverFile = filepath.Join(obj, file)
				key = file
			}
			cover := a.p.coverVars[key]
			if cover == nil || isTestFile(file) {
				// Not covering this file.
				continue
			}
			if err := b.cover(a, coverFile, sourceFile, 0666, cover.Var); err != nil {
				return err
			}
			gofiles[i] = coverFile
		}
	}

	// Prepare Go import path list.
	inc := b.includeArgs("-I", allArchiveActions(a))

	// Compile Go.
	ofile, out, err := buildToolchain.gc(b, a.p, a.objpkg, obj, len(sfiles) > 0, inc, gofiles)
	if len(out) > 0 {
		b.showOutput(a.p.Dir, a.p.ImportPath, b.processOutput(out))
		if err != nil {
			return errPrintedOutput
		}
	}
	if err != nil {
		return err
	}
	if ofile != a.objpkg {
		objects = append(objects, ofile)
	}

	// Copy .h files named for goos or goarch or goos_goarch
	// to names using GOOS and GOARCH.
	// For example, defs_linux_amd64.h becomes defs_GOOS_GOARCH.h.
	_goos_goarch := "_" + goos + "_" + goarch
	_goos := "_" + goos
	_goarch := "_" + goarch
	for _, file := range a.p.HFiles {
		name, ext := fileExtSplit(file)
		switch {
		case strings.HasSuffix(name, _goos_goarch):
			targ := file[:len(name)-len(_goos_goarch)] + "_GOOS_GOARCH." + ext
			if err := b.copyFile(a, obj+targ, filepath.Join(a.p.Dir, file), 0666, true); err != nil {
				return err
			}
		case strings.HasSuffix(name, _goarch):
			targ := file[:len(name)-len(_goarch)] + "_GOARCH." + ext
			if err := b.copyFile(a, obj+targ, filepath.Join(a.p.Dir, file), 0666, true); err != nil {
				return err
			}
		case strings.HasSuffix(name, _goos):
			targ := file[:len(name)-len(_goos)] + "_GOOS." + ext
			if err := b.copyFile(a, obj+targ, filepath.Join(a.p.Dir, file), 0666, true); err != nil {
				return err
			}
		}
	}

	for _, file := range cfiles {
		out := file[:len(file)-len(".c")] + ".o"
		if err := buildToolchain.cc(b, a.p, obj, obj+out, file); err != nil {
			return err
		}
		objects = append(objects, out)
	}

	// Assemble .s files.
	for _, file := range sfiles {
		out := file[:len(file)-len(".s")] + ".o"
		if err := buildToolchain.asm(b, a.p, obj, obj+out, file); err != nil {
			return err
		}
		objects = append(objects, out)
	}

	// NOTE(rsc): On Windows, it is critically important that the
	// gcc-compiled objects (cgoObjects) be listed after the ordinary
	// objects in the archive. I do not know why this is.
	// https://golang.org/issue/2601
	objects = append(objects, cgoObjects...)

	// Add system object files.
	for _, syso := range a.p.SysoFiles {
		objects = append(objects, filepath.Join(a.p.Dir, syso))
	}

	// Pack into archive in obj directory.
	// If the Go compiler wrote an archive, we only need to add the
	// object files for non-Go sources to the archive.
	// If the Go compiler wrote an archive and the package is entirely
	// Go sources, there is no pack to execute at all.
	if len(objects) > 0 {
		if err := buildToolchain.pack(b, a.p, obj, a.objpkg, objects); err != nil {
			return err
		}
	}

	// Link if needed.
	if a.link {
		// The compiler only cares about direct imports, but the
		// linker needs the whole dependency tree.
		all := actionList(a)
		all = all[:len(all)-1] // drop a
		if err := buildToolchain.ld(b, a, a.target, all, a.objpkg, objects); err != nil {
			return err
		}
	}

	return nil
}

// Calls pkg-config if needed and returns the cflags/ldflags needed to build the package.
func (b *builder) getPkgConfigFlags(p *Package) (cflags, ldflags []string, err error) {
	if pkgs := p.CgoPkgConfig; len(pkgs) > 0 {
		var out []byte
		out, err = b.runOut(p.Dir, p.ImportPath, nil, "pkg-config", "--cflags", pkgs)
		if err != nil {
			b.showOutput(p.Dir, "pkg-config --cflags "+strings.Join(pkgs, " "), string(out))
			b.print(err.Error() + "\n")
			err = errPrintedOutput
			return
		}
		if len(out) > 0 {
			cflags = strings.Fields(string(out))
		}
		out, err = b.runOut(p.Dir, p.ImportPath, nil, "pkg-config", "--libs", pkgs)
		if err != nil {
			b.showOutput(p.Dir, "pkg-config --libs "+strings.Join(pkgs, " "), string(out))
			b.print(err.Error() + "\n")
			err = errPrintedOutput
			return
		}
		if len(out) > 0 {
			ldflags = strings.Fields(string(out))
		}
	}
	return
}

func (b *builder) installShlibname(a *action) error {
	a1 := a.deps[0]
	err := ioutil.WriteFile(a.target, []byte(filepath.Base(a1.target)+"\n"), 0666)
	if err != nil {
		return err
	}
	if buildX {
		b.showcmd("", "echo '%s' > %s # internal", filepath.Base(a1.target), a.target)
	}
	return nil
}

func (b *builder) linkShared(a *action) (err error) {
	allactions := actionList(a)
	allactions = allactions[:len(allactions)-1]
	return buildToolchain.ldShared(b, a.deps, a.target, allactions)
}

// install is the action for installing a single package or executable.
func (b *builder) install(a *action) (err error) {
	defer func() {
		if err != nil && err != errPrintedOutput {
			err = fmt.Errorf("go install %s: %v", a.p.ImportPath, err)
		}
	}()
	a1 := a.deps[0]
	perm := os.FileMode(0666)
	if a1.link {
		switch buildBuildmode {
		case "c-archive", "c-shared":
		default:
			perm = 0777
		}
	}

	// make target directory
	dir, _ := filepath.Split(a.target)
	if dir != "" {
		if err := b.mkdir(dir); err != nil {
			return err
		}
	}

	// remove object dir to keep the amount of
	// garbage down in a large build. On an operating system
	// with aggressive buffering, cleaning incrementally like
	// this keeps the intermediate objects from hitting the disk.
	if !buildWork {
		defer os.RemoveAll(a1.objdir)
		defer os.Remove(a1.target)
	}

	return b.moveOrCopyFile(a, a.target, a1.target, perm, false)
}

// includeArgs returns the -I or -L directory list for access
// to the results of the list of actions.
func (b *builder) includeArgs(flag string, all []*action) []string {
	inc := []string{}
	incMap := map[string]bool{
		b.work:    true, // handled later
		gorootPkg: true,
		"":        true, // ignore empty strings
	}

	// Look in the temporary space for results of test-specific actions.
	// This is the $WORK/my/package/_test directory for the
	// package being built, so there are few of these.
	for _, a1 := range all {
		if a1.p == nil {
			continue
		}
		if dir := a1.pkgdir; dir != a1.p.build.PkgRoot && !incMap[dir] {
			incMap[dir] = true
			inc = append(inc, flag, dir)
		}
	}

	// Also look in $WORK for any non-test packages that have
	// been built but not installed.
	inc = append(inc, flag, b.work)

	// Finally, look in the installed package directories for each action.
	// First add the package dirs corresponding to GOPATH entries
	// in the original GOPATH order.
	need := map[string]*build.Package{}
	for _, a1 := range all {
		if a1.p != nil && a1.pkgdir == a1.p.build.PkgRoot {
			need[a1.p.build.Root] = a1.p.build
		}
	}
	for _, root := range gopath {
		if p := need[root]; p != nil && !incMap[p.PkgRoot] {
			incMap[p.PkgRoot] = true
			inc = append(inc, flag, p.PkgTargetRoot)
		}
	}

	// Then add anything that's left.
	for _, a1 := range all {
		if a1.p == nil {
			continue
		}
		if dir := a1.pkgdir; dir == a1.p.build.PkgRoot && !incMap[dir] {
			incMap[dir] = true
			inc = append(inc, flag, a1.p.build.PkgTargetRoot)
		}
	}

	return inc
}

// moveOrCopyFile is like 'mv src dst' or 'cp src dst'.
func (b *builder) moveOrCopyFile(a *action, dst, src string, perm os.FileMode, force bool) error {
	if buildN {
		b.showcmd("", "mv %s %s", src, dst)
		return nil
	}

	// If we can update the mode and rename to the dst, do it.
	// Otherwise fall back to standard copy.

	// The perm argument is meant to be adjusted according to umask,
	// but we don't know what the umask is.
	// Create a dummy file to find out.
	// This avoids build tags and works even on systems like Plan 9
	// where the file mask computation incorporates other information.
	mode := perm
	f, err := os.OpenFile(filepath.Clean(dst)+"-go-tmp-umask", os.O_WRONLY|os.O_CREATE|os.O_EXCL, perm)
	if err == nil {
		fi, err := f.Stat()
		if err == nil {
			mode = fi.Mode() & 0777
		}
		name := f.Name()
		f.Close()
		os.Remove(name)
	}

	if err := os.Chmod(src, mode); err == nil {
		if err := os.Rename(src, dst); err == nil {
			if buildX {
				b.showcmd("", "mv %s %s", src, dst)
			}
			return nil
		}
	}

	return b.copyFile(a, dst, src, perm, force)
}

// copyFile is like 'cp src dst'.
func (b *builder) copyFile(a *action, dst, src string, perm os.FileMode, force bool) error {
	if buildN || buildX {
		b.showcmd("", "cp %s %s", src, dst)
		if buildN {
			return nil
		}
	}

	sf, err := os.Open(src)
	if err != nil {
		return err
	}
	defer sf.Close()

	// Be careful about removing/overwriting dst.
	// Do not remove/overwrite if dst exists and is a directory
	// or a non-object file.
	if fi, err := os.Stat(dst); err == nil {
		if fi.IsDir() {
			return fmt.Errorf("build output %q already exists and is a directory", dst)
		}
		if !force && fi.Mode().IsRegular() && !isObject(dst) {
			return fmt.Errorf("build output %q already exists and is not an object file", dst)
		}
	}

	// On Windows, remove lingering ~ file from last attempt.
	if toolIsWindows {
		if _, err := os.Stat(dst + "~"); err == nil {
			os.Remove(dst + "~")
		}
	}

	mayberemovefile(dst)
	df, err := os.OpenFile(dst, os.O_WRONLY|os.O_CREATE|os.O_TRUNC, perm)
	if err != nil && toolIsWindows {
		// Windows does not allow deletion of a binary file
		// while it is executing. Try to move it out of the way.
		// If the move fails, which is likely, we'll try again the
		// next time we do an install of this binary.
		if err := os.Rename(dst, dst+"~"); err == nil {
			os.Remove(dst + "~")
		}
		df, err = os.OpenFile(dst, os.O_WRONLY|os.O_CREATE|os.O_TRUNC, perm)
	}
	if err != nil {
		return err
	}

	_, err = io.Copy(df, sf)
	df.Close()
	if err != nil {
		mayberemovefile(dst)
		return fmt.Errorf("copying %s to %s: %v", src, dst, err)
	}
	return nil
}

// Install the cgo export header file, if there is one.
func (b *builder) installHeader(a *action) error {
	src := a.objdir + "_cgo_install.h"
	if _, err := os.Stat(src); os.IsNotExist(err) {
		// If the file does not exist, there are no exported
		// functions, and we do not install anything.
		return nil
	}

	dir, _ := filepath.Split(a.target)
	if dir != "" {
		if err := b.mkdir(dir); err != nil {
			return err
		}
	}

	return b.moveOrCopyFile(a, a.target, src, 0666, true)
}

// cover runs, in effect,
//	go tool cover -mode=b.coverMode -var="varName" -o dst.go src.go
func (b *builder) cover(a *action, dst, src string, perm os.FileMode, varName string) error {
	return b.run(a.objdir, "cover "+a.p.ImportPath, nil,
		buildToolExec,
		tool("cover"),
		"-mode", a.p.coverMode,
		"-var", varName,
		"-o", dst,
		src)
}

var objectMagic = [][]byte{
	{'!', '<', 'a', 'r', 'c', 'h', '>', '\n'}, // Package archive
	{'\x7F', 'E', 'L', 'F'},                   // ELF
	{0xFE, 0xED, 0xFA, 0xCE},                  // Mach-O big-endian 32-bit
	{0xFE, 0xED, 0xFA, 0xCF},                  // Mach-O big-endian 64-bit
	{0xCE, 0xFA, 0xED, 0xFE},                  // Mach-O little-endian 32-bit
	{0xCF, 0xFA, 0xED, 0xFE},                  // Mach-O little-endian 64-bit
	{0x4d, 0x5a, 0x90, 0x00, 0x03, 0x00},      // PE (Windows) as generated by 6l/8l and gcc
	{0x00, 0x00, 0x01, 0xEB},                  // Plan 9 i386
	{0x00, 0x00, 0x8a, 0x97},                  // Plan 9 amd64
	{0x00, 0x00, 0x06, 0x47},                  // Plan 9 arm
}

func isObject(s string) bool {
	f, err := os.Open(s)
	if err != nil {
		return false
	}
	defer f.Close()
	buf := make([]byte, 64)
	io.ReadFull(f, buf)
	for _, magic := range objectMagic {
		if bytes.HasPrefix(buf, magic) {
			return true
		}
	}
	return false
}

// mayberemovefile removes a file only if it is a regular file
// When running as a user with sufficient privileges, we may delete
// even device files, for example, which is not intended.
func mayberemovefile(s string) {
	if fi, err := os.Lstat(s); err == nil && !fi.Mode().IsRegular() {
		return
	}
	os.Remove(s)
}

// fmtcmd formats a command in the manner of fmt.Sprintf but also:
//
//	If dir is non-empty and the script is not in dir right now,
//	fmtcmd inserts "cd dir\n" before the command.
//
//	fmtcmd replaces the value of b.work with $WORK.
//	fmtcmd replaces the value of goroot with $GOROOT.
//	fmtcmd replaces the value of b.gobin with $GOBIN.
//
//	fmtcmd replaces the name of the current directory with dot (.)
//	but only when it is at the beginning of a space-separated token.
//
func (b *builder) fmtcmd(dir string, format string, args ...interface{}) string {
	cmd := fmt.Sprintf(format, args...)
	if dir != "" && dir != "/" {
		cmd = strings.Replace(" "+cmd, " "+dir, " .", -1)[1:]
		if b.scriptDir != dir {
			b.scriptDir = dir
			cmd = "cd " + dir + "\n" + cmd
		}
	}
	if b.work != "" {
		cmd = strings.Replace(cmd, b.work, "$WORK", -1)
	}
	return cmd
}

// showcmd prints the given command to standard output
// for the implementation of -n or -x.
func (b *builder) showcmd(dir string, format string, args ...interface{}) {
	b.output.Lock()
	defer b.output.Unlock()
	b.print(b.fmtcmd(dir, format, args...) + "\n")
}

// showOutput prints "# desc" followed by the given output.
// The output is expected to contain references to 'dir', usually
// the source directory for the package that has failed to build.
// showOutput rewrites mentions of dir with a relative path to dir
// when the relative path is shorter. This is usually more pleasant.
// For example, if fmt doesn't compile and we are in src/html,
// the output is
//
//	$ go build
//	# fmt
//	../fmt/print.go:1090: undefined: asdf
//	$
//
// instead of
//
//	$ go build
//	# fmt
//	/usr/gopher/go/src/fmt/print.go:1090: undefined: asdf
//	$
//
// showOutput also replaces references to the work directory with $WORK.
//
func (b *builder) showOutput(dir, desc, out string) {
	prefix := "# " + desc
	suffix := "\n" + out
	if reldir := shortPath(dir); reldir != dir {
		suffix = strings.Replace(suffix, " "+dir, " "+reldir, -1)
		suffix = strings.Replace(suffix, "\n"+dir, "\n"+reldir, -1)
	}
	suffix = strings.Replace(suffix, " "+b.work, " $WORK", -1)

	b.output.Lock()
	defer b.output.Unlock()
	b.print(prefix, suffix)
}

// shortPath returns an absolute or relative name for path, whatever is shorter.
func shortPath(path string) string {
	if rel, err := filepath.Rel(cwd, path); err == nil && len(rel) < len(path) {
		return rel
	}
	return path
}

// relPaths returns a copy of paths with absolute paths
// made relative to the current directory if they would be shorter.
func relPaths(paths []string) []string {
	var out []string
	pwd, _ := os.Getwd()
	for _, p := range paths {
		rel, err := filepath.Rel(pwd, p)
		if err == nil && len(rel) < len(p) {
			p = rel
		}
		out = append(out, p)
	}
	return out
}

// errPrintedOutput is a special error indicating that a command failed
// but that it generated output as well, and that output has already
// been printed, so there's no point showing 'exit status 1' or whatever
// the wait status was. The main executor, builder.do, knows not to
// print this error.
var errPrintedOutput = errors.New("already printed output - no need to show error")

var cgoLine = regexp.MustCompile(`\[[^\[\]]+\.cgo1\.go:[0-9]+\]`)
var cgoTypeSigRe = regexp.MustCompile(`\b_Ctype_\B`)

// run runs the command given by cmdline in the directory dir.
// If the command fails, run prints information about the failure
// and returns a non-nil error.
func (b *builder) run(dir string, desc string, env []string, cmdargs ...interface{}) error {
	out, err := b.runOut(dir, desc, env, cmdargs...)
	if len(out) > 0 {
		if desc == "" {
			desc = b.fmtcmd(dir, "%s", strings.Join(stringList(cmdargs...), " "))
		}
		b.showOutput(dir, desc, b.processOutput(out))
		if err != nil {
			err = errPrintedOutput
		}
	}
	return err
}

// processOutput prepares the output of runOut to be output to the console.
func (b *builder) processOutput(out []byte) string {
	if out[len(out)-1] != '\n' {
		out = append(out, '\n')
	}
	messages := string(out)
	// Fix up output referring to cgo-generated code to be more readable.
	// Replace x.go:19[/tmp/.../x.cgo1.go:18] with x.go:19.
	// Replace *[100]_Ctype_foo with *[100]C.foo.
	// If we're using -x, assume we're debugging and want the full dump, so disable the rewrite.
	if !buildX && cgoLine.MatchString(messages) {
		messages = cgoLine.ReplaceAllString(messages, "")
		messages = cgoTypeSigRe.ReplaceAllString(messages, "C.")
	}
	return messages
}

// runOut runs the command given by cmdline in the directory dir.
// It returns the command output and any errors that occurred.
func (b *builder) runOut(dir string, desc string, env []string, cmdargs ...interface{}) ([]byte, error) {
	cmdline := stringList(cmdargs...)
	if buildN || buildX {
		var envcmdline string
		for i := range env {
			envcmdline += env[i]
			envcmdline += " "
		}
		envcmdline += joinUnambiguously(cmdline)
		b.showcmd(dir, "%s", envcmdline)
		if buildN {
			return nil, nil
		}
	}

	nbusy := 0
	for {
		var buf bytes.Buffer
		cmd := exec.Command(cmdline[0], cmdline[1:]...)
		cmd.Stdout = &buf
		cmd.Stderr = &buf
		cmd.Dir = dir
		cmd.Env = mergeEnvLists(env, envForDir(cmd.Dir, os.Environ()))
		err := cmd.Run()

		// cmd.Run will fail on Unix if some other process has the binary
		// we want to run open for writing. This can happen here because
		// we build and install the cgo command and then run it.
		// If another command was kicked off while we were writing the
		// cgo binary, the child process for that command may be holding
		// a reference to the fd, keeping us from running exec.
		//
		// But, you might reasonably wonder, how can this happen?
		// The cgo fd, like all our fds, is close-on-exec, so that we need
		// not worry about other processes inheriting the fd accidentally.
		// The answer is that running a command is fork and exec.
		// A child forked while the cgo fd is open inherits that fd.
		// Until the child has called exec, it holds the fd open and the
		// kernel will not let us run cgo. Even if the child were to close
		// the fd explicitly, it would still be open from the time of the fork
		// until the time of the explicit close, and the race would remain.
		//
		// On Unix systems, this results in ETXTBSY, which formats
		// as "text file busy".  Rather than hard-code specific error cases,
		// we just look for that string. If this happens, sleep a little
		// and try again. We let this happen three times, with increasing
		// sleep lengths: 100+200+400 ms = 0.7 seconds.
		//
		// An alternate solution might be to split the cmd.Run into
		// separate cmd.Start and cmd.Wait, and then use an RWLock
		// to make sure that copyFile only executes when no cmd.Start
		// call is in progress. However, cmd.Start (really syscall.forkExec)
		// only guarantees that when it returns, the exec is committed to
		// happen and succeed. It uses a close-on-exec file descriptor
		// itself to determine this, so we know that when cmd.Start returns,
		// at least one close-on-exec file descriptor has been closed.
		// However, we cannot be sure that all of them have been closed,
		// so the program might still encounter ETXTBSY even with such
		// an RWLock. The race window would be smaller, perhaps, but not
		// guaranteed to be gone.
		//
		// Sleeping when we observe the race seems to be the most reliable
		// option we have.
		//
		// https://golang.org/issue/3001
		//
		if err != nil && nbusy < 3 && strings.Contains(err.Error(), "text file busy") {
			time.Sleep(100 * time.Millisecond << uint(nbusy))
			nbusy++
			continue
		}

		// err can be something like 'exit status 1'.
		// Add information about what program was running.
		// Note that if buf.Bytes() is non-empty, the caller usually
		// shows buf.Bytes() and does not print err at all, so the
		// prefix here does not make most output any more verbose.
		if err != nil {
			err = errors.New(cmdline[0] + ": " + err.Error())
		}
		return buf.Bytes(), err
	}
}

// joinUnambiguously prints the slice, quoting where necessary to make the
// output unambiguous.
// TODO: See issue 5279. The printing of commands needs a complete redo.
func joinUnambiguously(a []string) string {
	var buf bytes.Buffer
	for i, s := range a {
		if i > 0 {
			buf.WriteByte(' ')
		}
		q := strconv.Quote(s)
		if s == "" || strings.Contains(s, " ") || len(q) > len(s)+2 {
			buf.WriteString(q)
		} else {
			buf.WriteString(s)
		}
	}
	return buf.String()
}

// mkdir makes the named directory.
func (b *builder) mkdir(dir string) error {
	b.exec.Lock()
	defer b.exec.Unlock()
	// We can be a little aggressive about being
	// sure directories exist. Skip repeated calls.
	if b.mkdirCache[dir] {
		return nil
	}
	b.mkdirCache[dir] = true

	if buildN || buildX {
		b.showcmd("", "mkdir -p %s", dir)
		if buildN {
			return nil
		}
	}

	if err := os.MkdirAll(dir, 0777); err != nil {
		return err
	}
	return nil
}

// mkAbs returns an absolute path corresponding to
// evaluating f in the directory dir.
// We always pass absolute paths of source files so that
// the error messages will include the full path to a file
// in need of attention.
func mkAbs(dir, f string) string {
	// Leave absolute paths alone.
	// Also, during -n mode we use the pseudo-directory $WORK
	// instead of creating an actual work directory that won't be used.
	// Leave paths beginning with $WORK alone too.
	if filepath.IsAbs(f) || strings.HasPrefix(f, "$WORK") {
		return f
	}
	return filepath.Join(dir, f)
}

type toolchain interface {
	// gc runs the compiler in a specific directory on a set of files
	// and returns the name of the generated output file.
	gc(b *builder, p *Package, archive, obj string, asmhdr bool, importArgs []string, gofiles []string) (ofile string, out []byte, err error)
	// cc runs the toolchain's C compiler in a directory on a C file
	// to produce an output file.
	cc(b *builder, p *Package, objdir, ofile, cfile string) error
	// asm runs the assembler in a specific directory on a specific file
	// to generate the named output file.
	asm(b *builder, p *Package, obj, ofile, sfile string) error
	// pkgpath builds an appropriate path for a temporary package file.
	pkgpath(basedir string, p *Package) string
	// pack runs the archive packer in a specific directory to create
	// an archive from a set of object files.
	// typically it is run in the object directory.
	pack(b *builder, p *Package, objDir, afile string, ofiles []string) error
	// ld runs the linker to create an executable starting at mainpkg.
	ld(b *builder, root *action, out string, allactions []*action, mainpkg string, ofiles []string) error
	// ldShared runs the linker to create a shared library containing the pkgs built by toplevelactions
	ldShared(b *builder, toplevelactions []*action, out string, allactions []*action) error

	compiler() string
	linker() string
}

type noToolchain struct{}

func noCompiler() error {
	log.Fatalf("unknown compiler %q", buildContext.Compiler)
	return nil
}

func (noToolchain) compiler() string {
	noCompiler()
	return ""
}

func (noToolchain) linker() string {
	noCompiler()
	return ""
}

func (noToolchain) gc(b *builder, p *Package, archive, obj string, asmhdr bool, importArgs []string, gofiles []string) (ofile string, out []byte, err error) {
	return "", nil, noCompiler()
}

func (noToolchain) asm(b *builder, p *Package, obj, ofile, sfile string) error {
	return noCompiler()
}

func (noToolchain) pkgpath(basedir string, p *Package) string {
	noCompiler()
	return ""
}

func (noToolchain) pack(b *builder, p *Package, objDir, afile string, ofiles []string) error {
	return noCompiler()
}

func (noToolchain) ld(b *builder, root *action, out string, allactions []*action, mainpkg string, ofiles []string) error {
	return noCompiler()
}

func (noToolchain) ldShared(b *builder, toplevelactions []*action, out string, allactions []*action) error {
	return noCompiler()
}

func (noToolchain) cc(b *builder, p *Package, objdir, ofile, cfile string) error {
	return noCompiler()
}

// The Go toolchain.
type gcToolchain struct{}

func (gcToolchain) compiler() string {
	return tool("compile")
}

func (gcToolchain) linker() string {
	return tool("link")
}

func (gcToolchain) gc(b *builder, p *Package, archive, obj string, asmhdr bool, importArgs []string, gofiles []string) (ofile string, output []byte, err error) {
	if archive != "" {
		ofile = archive
	} else {
		out := "_go_.o"
		ofile = obj + out
	}

	gcargs := []string{"-p", p.ImportPath}
	if p.Name == "main" {
		gcargs[1] = "main"
	}
	if p.Standard && (p.ImportPath == "runtime" || strings.HasPrefix(p.ImportPath, "runtime/internal")) {
		// runtime compiles with a special gc flag to emit
		// additional reflect type data.
		gcargs = append(gcargs, "-+")
	}

	// If we're giving the compiler the entire package (no C etc files), tell it that,
	// so that it can give good error messages about forward declarations.
	// Exceptions: a few standard packages have forward declarations for
	// pieces supplied behind-the-scenes by package runtime.
	extFiles := len(p.CgoFiles) + len(p.CFiles) + len(p.CXXFiles) + len(p.MFiles) + len(p.FFiles) + len(p.SFiles) + len(p.SysoFiles) + len(p.SwigFiles) + len(p.SwigCXXFiles)
	if p.Standard {
		switch p.ImportPath {
		case "bytes", "net", "os", "runtime/pprof", "sync", "time":
			extFiles++
		}
	}
	if extFiles == 0 {
		gcargs = append(gcargs, "-complete")
	}
	if buildContext.InstallSuffix != "" {
		gcargs = append(gcargs, "-installsuffix", buildContext.InstallSuffix)
	}
	if p.buildID != "" {
		gcargs = append(gcargs, "-buildid", p.buildID)
	}

	for _, path := range p.Imports {
		if i := strings.LastIndex(path, "/vendor/"); i >= 0 {
			gcargs = append(gcargs, "-importmap", path[i+len("/vendor/"):]+"="+path)
		} else if strings.HasPrefix(path, "vendor/") {
			gcargs = append(gcargs, "-importmap", path[len("vendor/"):]+"="+path)
		}
	}

	args := []interface{}{buildToolExec, tool("compile"), "-o", ofile, "-trimpath", b.work, buildGcflags, gcargs, "-D", p.localPrefix, importArgs}
	if ofile == archive {
		args = append(args, "-pack")
	}
	if asmhdr {
		args = append(args, "-asmhdr", obj+"go_asm.h")
	}
	for _, f := range gofiles {
		args = append(args, mkAbs(p.Dir, f))
	}

	output, err = b.runOut(p.Dir, p.ImportPath, nil, args...)
	return ofile, output, err
}

func (gcToolchain) asm(b *builder, p *Package, obj, ofile, sfile string) error {
	// Add -I pkg/GOOS_GOARCH so #include "textflag.h" works in .s files.
	inc := filepath.Join(goroot, "pkg", "include")
	sfile = mkAbs(p.Dir, sfile)
	args := []interface{}{buildToolExec, tool("asm"), "-o", ofile, "-trimpath", b.work, "-I", obj, "-I", inc, "-D", "GOOS_" + goos, "-D", "GOARCH_" + goarch, buildAsmflags}
	if p.ImportPath == "runtime" && goarch == "386" {
		for _, arg := range buildAsmflags {
			if arg == "-dynlink" {
				args = append(args, "-D=GOBUILDMODE_shared=1")
			}
		}
	}
	args = append(args, sfile)
	if err := b.run(p.Dir, p.ImportPath, nil, args...); err != nil {
		return err
	}
	return nil
}

// toolVerify checks that the command line args writes the same output file
// if run using newTool instead.
// Unused now but kept around for future use.
func toolVerify(b *builder, p *Package, newTool string, ofile string, args []interface{}) error {
	newArgs := make([]interface{}, len(args))
	copy(newArgs, args)
	newArgs[1] = tool(newTool)
	newArgs[3] = ofile + ".new" // x.6 becomes x.6.new
	if err := b.run(p.Dir, p.ImportPath, nil, newArgs...); err != nil {
		return err
	}
	data1, err := ioutil.ReadFile(ofile)
	if err != nil {
		return err
	}
	data2, err := ioutil.ReadFile(ofile + ".new")
	if err != nil {
		return err
	}
	if !bytes.Equal(data1, data2) {
		return fmt.Errorf("%s and %s produced different output files:\n%s\n%s", filepath.Base(args[1].(string)), newTool, strings.Join(stringList(args...), " "), strings.Join(stringList(newArgs...), " "))
	}
	os.Remove(ofile + ".new")
	return nil
}

func (gcToolchain) pkgpath(basedir string, p *Package) string {
	end := filepath.FromSlash(p.ImportPath + ".a")
	return filepath.Join(basedir, end)
}

func (gcToolchain) pack(b *builder, p *Package, objDir, afile string, ofiles []string) error {
	var absOfiles []string
	for _, f := range ofiles {
		absOfiles = append(absOfiles, mkAbs(objDir, f))
	}
	absAfile := mkAbs(objDir, afile)

	// The archive file should have been created by the compiler.
	// Since it used to not work that way, verify.
	if !buildN {
		if _, err := os.Stat(absAfile); err != nil {
			fatalf("os.Stat of archive file failed: %v", err)
		}
	}

	if buildN || buildX {
		cmdline := stringList("pack", "r", absAfile, absOfiles)
		b.showcmd(p.Dir, "%s # internal", joinUnambiguously(cmdline))
	}
	if buildN {
		return nil
	}
	if err := packInternal(b, absAfile, absOfiles); err != nil {
		b.showOutput(p.Dir, p.ImportPath, err.Error()+"\n")
		return errPrintedOutput
	}
	return nil
}

func packInternal(b *builder, afile string, ofiles []string) error {
	dst, err := os.OpenFile(afile, os.O_WRONLY|os.O_APPEND, 0)
	if err != nil {
		return err
	}
	defer dst.Close() // only for error returns or panics
	w := bufio.NewWriter(dst)

	for _, ofile := range ofiles {
		src, err := os.Open(ofile)
		if err != nil {
			return err
		}
		fi, err := src.Stat()
		if err != nil {
			src.Close()
			return err
		}
		// Note: Not using %-16.16s format because we care
		// about bytes, not runes.
		name := fi.Name()
		if len(name) > 16 {
			name = name[:16]
		} else {
			name += strings.Repeat(" ", 16-len(name))
		}
		size := fi.Size()
		fmt.Fprintf(w, "%s%-12d%-6d%-6d%-8o%-10d`\n",
			name, 0, 0, 0, 0644, size)
		n, err := io.Copy(w, src)
		src.Close()
		if err == nil && n < size {
			err = io.ErrUnexpectedEOF
		} else if err == nil && n > size {
			err = fmt.Errorf("file larger than size reported by stat")
		}
		if err != nil {
			return fmt.Errorf("copying %s to %s: %v", ofile, afile, err)
		}
		if size&1 != 0 {
			w.WriteByte(0)
		}
	}

	if err := w.Flush(); err != nil {
		return err
	}
	return dst.Close()
}

// setextld sets the appropriate linker flags for the specified compiler.
func setextld(ldflags []string, compiler []string) []string {
	for _, f := range ldflags {
		if f == "-extld" || strings.HasPrefix(f, "-extld=") {
			// don't override -extld if supplied
			return ldflags
		}
	}
	ldflags = append(ldflags, "-extld="+compiler[0])
	if len(compiler) > 1 {
		extldflags := false
		add := strings.Join(compiler[1:], " ")
		for i, f := range ldflags {
			if f == "-extldflags" && i+1 < len(ldflags) {
				ldflags[i+1] = add + " " + ldflags[i+1]
				extldflags = true
				break
			} else if strings.HasPrefix(f, "-extldflags=") {
				ldflags[i] = "-extldflags=" + add + " " + ldflags[i][len("-extldflags="):]
				extldflags = true
				break
			}
		}
		if !extldflags {
			ldflags = append(ldflags, "-extldflags="+add)
		}
	}
	return ldflags
}

func (gcToolchain) ld(b *builder, root *action, out string, allactions []*action, mainpkg string, ofiles []string) error {
	importArgs := b.includeArgs("-L", allactions)
	cxx := len(root.p.CXXFiles) > 0 || len(root.p.SwigCXXFiles) > 0
	for _, a := range allactions {
		if a.p != nil && (len(a.p.CXXFiles) > 0 || len(a.p.SwigCXXFiles) > 0) {
			cxx = true
		}
	}
	var ldflags []string
	if buildContext.InstallSuffix != "" {
		ldflags = append(ldflags, "-installsuffix", buildContext.InstallSuffix)
	}
	if root.p.omitDWARF {
		ldflags = append(ldflags, "-w")
	}

	// If the user has not specified the -extld option, then specify the
	// appropriate linker. In case of C++ code, use the compiler named
	// by the CXX environment variable or defaultCXX if CXX is not set.
	// Else, use the CC environment variable and defaultCC as fallback.
	var compiler []string
	if cxx {
		compiler = envList("CXX", defaultCXX)
	} else {
		compiler = envList("CC", defaultCC)
	}
	ldflags = setextld(ldflags, compiler)
	ldflags = append(ldflags, "-buildmode="+ldBuildmode)
	if root.p.buildID != "" {
		ldflags = append(ldflags, "-buildid="+root.p.buildID)
	}
	ldflags = append(ldflags, buildLdflags...)

	// On OS X when using external linking to build a shared library,
	// the argument passed here to -o ends up recorded in the final
	// shared library in the LC_ID_DYLIB load command.
	// To avoid putting the temporary output directory name there
	// (and making the resulting shared library useless),
	// run the link in the output directory so that -o can name
	// just the final path element.
	dir := "."
	if goos == "darwin" && buildBuildmode == "c-shared" {
		dir, out = filepath.Split(out)
	}

	return b.run(dir, root.p.ImportPath, nil, buildToolExec, tool("link"), "-o", out, importArgs, ldflags, mainpkg)
}

func (gcToolchain) ldShared(b *builder, toplevelactions []*action, out string, allactions []*action) error {
	importArgs := b.includeArgs("-L", allactions)
	ldflags := []string{"-installsuffix", buildContext.InstallSuffix}
	ldflags = append(ldflags, "-buildmode=shared")
	ldflags = append(ldflags, buildLdflags...)
	cxx := false
	for _, a := range allactions {
		if a.p != nil && (len(a.p.CXXFiles) > 0 || len(a.p.SwigCXXFiles) > 0) {
			cxx = true
		}
	}
	// If the user has not specified the -extld option, then specify the
	// appropriate linker. In case of C++ code, use the compiler named
	// by the CXX environment variable or defaultCXX if CXX is not set.
	// Else, use the CC environment variable and defaultCC as fallback.
	var compiler []string
	if cxx {
		compiler = envList("CXX", defaultCXX)
	} else {
		compiler = envList("CC", defaultCC)
	}
	ldflags = setextld(ldflags, compiler)
	for _, d := range toplevelactions {
		if !strings.HasSuffix(d.target, ".a") { // omit unsafe etc and actions for other shared libraries
			continue
		}
		ldflags = append(ldflags, d.p.ImportPath+"="+d.target)
	}
	return b.run(".", out, nil, buildToolExec, tool("link"), "-o", out, importArgs, ldflags)
}

func (gcToolchain) cc(b *builder, p *Package, objdir, ofile, cfile string) error {
	return fmt.Errorf("%s: C source files not supported without cgo", mkAbs(p.Dir, cfile))
}

// The Gccgo toolchain.
type gccgoToolchain struct{}

var gccgoName, gccgoBin string

func init() {
	gccgoName = os.Getenv("GCCGO")
	if gccgoName == "" {
		gccgoName = "gccgo"
	}
	gccgoBin, _ = exec.LookPath(gccgoName)
}

func (gccgoToolchain) compiler() string {
	return gccgoBin
}

func (gccgoToolchain) linker() string {
	return gccgoBin
}

func (tools gccgoToolchain) gc(b *builder, p *Package, archive, obj string, asmhdr bool, importArgs []string, gofiles []string) (ofile string, output []byte, err error) {
	out := "_go_.o"
	ofile = obj + out
	gcargs := []string{"-g"}
	gcargs = append(gcargs, b.gccArchArgs()...)
	if pkgpath := gccgoPkgpath(p); pkgpath != "" {
		gcargs = append(gcargs, "-fgo-pkgpath="+pkgpath)
	}
	if p.localPrefix != "" {
		gcargs = append(gcargs, "-fgo-relative-import-path="+p.localPrefix)
	}
	args := stringList(tools.compiler(), importArgs, "-c", gcargs, "-o", ofile, buildGccgoflags)
	for _, f := range gofiles {
		args = append(args, mkAbs(p.Dir, f))
	}

	output, err = b.runOut(p.Dir, p.ImportPath, nil, args)
	return ofile, output, err
}

func (tools gccgoToolchain) asm(b *builder, p *Package, obj, ofile, sfile string) error {
	sfile = mkAbs(p.Dir, sfile)
	defs := []string{"-D", "GOOS_" + goos, "-D", "GOARCH_" + goarch}
	if pkgpath := gccgoCleanPkgpath(p); pkgpath != "" {
		defs = append(defs, `-D`, `GOPKGPATH=`+pkgpath)
	}
	defs = tools.maybePIC(defs)
	defs = append(defs, b.gccArchArgs()...)
	return b.run(p.Dir, p.ImportPath, nil, tools.compiler(), "-xassembler-with-cpp", "-I", obj, "-c", "-o", ofile, defs, sfile)
}

func (gccgoToolchain) pkgpath(basedir string, p *Package) string {
	end := filepath.FromSlash(p.ImportPath + ".a")
	afile := filepath.Join(basedir, end)
	// add "lib" to the final element
	return filepath.Join(filepath.Dir(afile), "lib"+filepath.Base(afile))
}

func (gccgoToolchain) pack(b *builder, p *Package, objDir, afile string, ofiles []string) error {
	var absOfiles []string
	for _, f := range ofiles {
		absOfiles = append(absOfiles, mkAbs(objDir, f))
	}
	return b.run(p.Dir, p.ImportPath, nil, "ar", "rc", mkAbs(objDir, afile), absOfiles)
}

func (tools gccgoToolchain) link(b *builder, root *action, out string, allactions []*action, mainpkg string, ofiles []string, buildmode, desc string) error {
	// gccgo needs explicit linking with all package dependencies,
	// and all LDFLAGS from cgo dependencies.
	apackagePathsSeen := make(map[string]bool)
	afiles := []string{}
	shlibs := []string{}
	ldflags := b.gccArchArgs()
	cgoldflags := []string{}
	usesCgo := false
	cxx := false
	objc := false
	fortran := false
	if root.p != nil {
		cxx = len(root.p.CXXFiles) > 0 || len(root.p.SwigCXXFiles) > 0
		objc = len(root.p.MFiles) > 0
		fortran = len(root.p.FFiles) > 0
	}

	readCgoFlags := func(flagsFile string) error {
		flags, err := ioutil.ReadFile(flagsFile)
		if err != nil {
			return err
		}
		const ldflagsPrefix = "_CGO_LDFLAGS="
		for _, line := range strings.Split(string(flags), "\n") {
			if strings.HasPrefix(line, ldflagsPrefix) {
				newFlags := strings.Fields(line[len(ldflagsPrefix):])
				for _, flag := range newFlags {
					// Every _cgo_flags file has -g and -O2 in _CGO_LDFLAGS
					// but they don't mean anything to the linker so filter
					// them out.
					if flag != "-g" && !strings.HasPrefix(flag, "-O") {
						cgoldflags = append(cgoldflags, flag)
					}
				}
			}
		}
		return nil
	}

	readAndRemoveCgoFlags := func(archive string) (string, error) {
		newa, err := ioutil.TempFile(b.work, filepath.Base(archive))
		if err != nil {
			return "", err
		}
		olda, err := os.Open(archive)
		if err != nil {
			return "", err
		}
		_, err = io.Copy(newa, olda)
		if err != nil {
			return "", err
		}
		err = olda.Close()
		if err != nil {
			return "", err
		}
		err = newa.Close()
		if err != nil {
			return "", err
		}

		newarchive := newa.Name()
		err = b.run(b.work, desc, nil, "ar", "x", newarchive, "_cgo_flags")
		if err != nil {
			return "", err
		}
		err = b.run(".", desc, nil, "ar", "d", newarchive, "_cgo_flags")
		if err != nil {
			return "", err
		}
		err = readCgoFlags(filepath.Join(b.work, "_cgo_flags"))
		if err != nil {
			return "", err
		}
		return newarchive, nil
	}

	actionsSeen := make(map[*action]bool)
	// Make a pre-order depth-first traversal of the action graph, taking note of
	// whether a shared library action has been seen on the way to an action (the
	// construction of the graph means that if any path to a node passes through
	// a shared library action, they all do).
	var walk func(a *action, seenShlib bool)
	var err error
	walk = func(a *action, seenShlib bool) {
		if actionsSeen[a] {
			return
		}
		actionsSeen[a] = true
		if a.p != nil && !seenShlib {
			if a.p.Standard {
				return
			}
			// We record the target of the first time we see a .a file
			// for a package to make sure that we prefer the 'install'
			// rather than the 'build' location (which may not exist any
			// more). We still need to traverse the dependencies of the
			// build action though so saying
			// if apackagePathsSeen[a.p.ImportPath] { return }
			// doesn't work.
			if !apackagePathsSeen[a.p.ImportPath] {
				apackagePathsSeen[a.p.ImportPath] = true
				target := a.target
				if len(a.p.CgoFiles) > 0 {
					target, err = readAndRemoveCgoFlags(target)
					if err != nil {
						return
					}
				}
				afiles = append(afiles, target)
			}
		}
		if strings.HasSuffix(a.target, ".so") {
			shlibs = append(shlibs, a.target)
			seenShlib = true
		}
		for _, a1 := range a.deps {
			walk(a1, seenShlib)
			if err != nil {
				return
			}
		}
	}
	for _, a1 := range root.deps {
		walk(a1, false)
		if err != nil {
			return err
		}
	}

	for _, a := range allactions {
		// Gather CgoLDFLAGS, but not from standard packages.
		// The go tool can dig up runtime/cgo from GOROOT and
		// think that it should use its CgoLDFLAGS, but gccgo
		// doesn't use runtime/cgo.
		if a.p == nil {
			continue
		}
		if !a.p.Standard {
			cgoldflags = append(cgoldflags, a.p.CgoLDFLAGS...)
		}
		if len(a.p.CgoFiles) > 0 {
			usesCgo = true
		}
		if a.p.usesSwig() {
			usesCgo = true
		}
		if len(a.p.CXXFiles) > 0 || len(a.p.SwigCXXFiles) > 0 {
			cxx = true
		}
		if len(a.p.MFiles) > 0 {
			objc = true
		}
		if len(a.p.FFiles) > 0 {
			fortran = true
		}
	}

	for i, o := range ofiles {
		if filepath.Base(o) == "_cgo_flags" {
			readCgoFlags(o)
			ofiles = append(ofiles[:i], ofiles[i+1:]...)
			break
		}
	}

	ldflags = append(ldflags, "-Wl,--whole-archive")
	ldflags = append(ldflags, afiles...)
	ldflags = append(ldflags, "-Wl,--no-whole-archive")

	ldflags = append(ldflags, cgoldflags...)
	ldflags = append(ldflags, envList("CGO_LDFLAGS", "")...)
	if root.p != nil {
		ldflags = append(ldflags, root.p.CgoLDFLAGS...)
	}

	ldflags = stringList("-Wl,-(", ldflags, "-Wl,-)")

	for _, shlib := range shlibs {
		ldflags = append(
			ldflags,
			"-L"+filepath.Dir(shlib),
			"-Wl,-rpath="+filepath.Dir(shlib),
			"-l"+strings.TrimSuffix(
				strings.TrimPrefix(filepath.Base(shlib), "lib"),
				".so"))
	}

	var realOut string
	switch buildmode {
	case "exe":
		if usesCgo && goos == "linux" {
			ldflags = append(ldflags, "-Wl,-E")
		}

	case "c-archive":
		// Link the Go files into a single .o, and also link
		// in -lgolibbegin.
		//
		// We need to use --whole-archive with -lgolibbegin
		// because it doesn't define any symbols that will
		// cause the contents to be pulled in; it's just
		// initialization code.
		//
		// The user remains responsible for linking against
		// -lgo -lpthread -lm in the final link. We can't use
		// -r to pick them up because we can't combine
		// split-stack and non-split-stack code in a single -r
		// link, and libgo picks up non-split-stack code from
		// libffi.
		ldflags = append(ldflags, "-Wl,-r", "-nostdlib", "-Wl,--whole-archive", "-lgolibbegin", "-Wl,--no-whole-archive")

		if b.gccSupportsNoPie() {
			ldflags = append(ldflags, "-no-pie")
		}

		// We are creating an object file, so we don't want a build ID.
		ldflags = b.disableBuildID(ldflags)

		realOut = out
		out = out + ".o"

	case "c-shared":
		ldflags = append(ldflags, "-shared", "-nostdlib", "-Wl,--whole-archive", "-lgolibbegin", "-Wl,--no-whole-archive", "-lgo", "-lgcc_s", "-lgcc", "-lc", "-lgcc")
	case "shared":
		ldflags = append(ldflags, "-zdefs", "-shared", "-nostdlib", "-lgo", "-lgcc_s", "-lgcc", "-lc")

	default:
		fatalf("-buildmode=%s not supported for gccgo", buildmode)
	}

	switch buildmode {
	case "exe", "c-shared":
		if cxx {
			ldflags = append(ldflags, "-lstdc++")
		}
		if objc {
			ldflags = append(ldflags, "-lobjc")
		}
		if fortran {
			fc := os.Getenv("FC")
			if fc == "" {
				fc = "gfortran"
			}
			// support gfortran out of the box and let others pass the correct link options
			// via CGO_LDFLAGS
			if strings.Contains(fc, "gfortran") {
				ldflags = append(ldflags, "-lgfortran")
			}
		}
	}

	if err := b.run(".", desc, nil, tools.linker(), "-o", out, ofiles, ldflags, buildGccgoflags); err != nil {
		return err
	}

	switch buildmode {
	case "c-archive":
		if err := b.run(".", desc, nil, "ar", "rc", realOut, out); err != nil {
			return err
		}
	}
	return nil
}

func (tools gccgoToolchain) ld(b *builder, root *action, out string, allactions []*action, mainpkg string, ofiles []string) error {
	return tools.link(b, root, out, allactions, mainpkg, ofiles, ldBuildmode, root.p.ImportPath)
}

func (tools gccgoToolchain) ldShared(b *builder, toplevelactions []*action, out string, allactions []*action) error {
	fakeRoot := &action{}
	fakeRoot.deps = toplevelactions
	return tools.link(b, fakeRoot, out, allactions, "", nil, "shared", out)
}

func (tools gccgoToolchain) cc(b *builder, p *Package, objdir, ofile, cfile string) error {
	inc := filepath.Join(goroot, "pkg", "include")
	cfile = mkAbs(p.Dir, cfile)
	defs := []string{"-D", "GOOS_" + goos, "-D", "GOARCH_" + goarch}
	defs = append(defs, b.gccArchArgs()...)
	if pkgpath := gccgoCleanPkgpath(p); pkgpath != "" {
		defs = append(defs, `-D`, `GOPKGPATH="`+pkgpath+`"`)
	}
	switch goarch {
	case "386", "amd64":
		defs = append(defs, "-fsplit-stack")
	}
	defs = tools.maybePIC(defs)
	return b.run(p.Dir, p.ImportPath, nil, envList("CC", defaultCC), "-Wall", "-g",
		"-I", objdir, "-I", inc, "-o", ofile, defs, "-c", cfile)
}

// maybePIC adds -fPIC to the list of arguments if needed.
func (tools gccgoToolchain) maybePIC(args []string) []string {
	switch buildBuildmode {
	case "c-shared", "shared":
		args = append(args, "-fPIC")
	}
	return args
}

func gccgoPkgpath(p *Package) string {
	if p.build.IsCommand() && !p.forceLibrary {
		return ""
	}
	return p.ImportPath
}

func gccgoCleanPkgpath(p *Package) string {
	clean := func(r rune) rune {
		switch {
		case 'A' <= r && r <= 'Z', 'a' <= r && r <= 'z',
			'0' <= r && r <= '9':
			return r
		}
		return '_'
	}
	return strings.Map(clean, gccgoPkgpath(p))
}

// gcc runs the gcc C compiler to create an object from a single C file.
func (b *builder) gcc(p *Package, out string, flags []string, cfile string) error {
	return b.ccompile(p, out, flags, cfile, b.gccCmd(p.Dir))
}

// gxx runs the g++ C++ compiler to create an object from a single C++ file.
func (b *builder) gxx(p *Package, out string, flags []string, cxxfile string) error {
	return b.ccompile(p, out, flags, cxxfile, b.gxxCmd(p.Dir))
}

// gfortran runs the gfortran Fortran compiler to create an object from a single Fortran file.
func (b *builder) gfortran(p *Package, out string, flags []string, ffile string) error {
	return b.ccompile(p, out, flags, ffile, b.gfortranCmd(p.Dir))
}

// ccompile runs the given C or C++ compiler and creates an object from a single source file.
func (b *builder) ccompile(p *Package, out string, flags []string, file string, compiler []string) error {
	file = mkAbs(p.Dir, file)
	return b.run(p.Dir, p.ImportPath, nil, compiler, flags, "-o", out, "-c", file)
}

// gccld runs the gcc linker to create an executable from a set of object files.
func (b *builder) gccld(p *Package, out string, flags []string, obj []string) error {
	var cmd []string
	if len(p.CXXFiles) > 0 || len(p.SwigCXXFiles) > 0 {
		cmd = b.gxxCmd(p.Dir)
	} else {
		cmd = b.gccCmd(p.Dir)
	}
	return b.run(p.Dir, p.ImportPath, nil, cmd, "-o", out, obj, flags)
}

// gccCmd returns a gcc command line prefix
// defaultCC is defined in zdefaultcc.go, written by cmd/dist.
func (b *builder) gccCmd(objdir string) []string {
	return b.ccompilerCmd("CC", defaultCC, objdir)
}

// gxxCmd returns a g++ command line prefix
// defaultCXX is defined in zdefaultcc.go, written by cmd/dist.
func (b *builder) gxxCmd(objdir string) []string {
	return b.ccompilerCmd("CXX", defaultCXX, objdir)
}

// gfortranCmd returns a gfortran command line prefix.
func (b *builder) gfortranCmd(objdir string) []string {
	return b.ccompilerCmd("FC", "gfortran", objdir)
}

// ccompilerCmd returns a command line prefix for the given environment
// variable and using the default command when the variable is empty.
func (b *builder) ccompilerCmd(envvar, defcmd, objdir string) []string {
	// NOTE: env.go's mkEnv knows that the first three
	// strings returned are "gcc", "-I", objdir (and cuts them off).

	compiler := envList(envvar, defcmd)
	a := []string{compiler[0], "-I", objdir}
	a = append(a, compiler[1:]...)

	// Definitely want -fPIC but on Windows gcc complains
	// "-fPIC ignored for target (all code is position independent)"
	if goos != "windows" {
		a = append(a, "-fPIC")
	}
	a = append(a, b.gccArchArgs()...)
	// gcc-4.5 and beyond require explicit "-pthread" flag
	// for multithreading with pthread library.
	if buildContext.CgoEnabled {
		switch goos {
		case "windows":
			a = append(a, "-mthreads")
		default:
			a = append(a, "-pthread")
		}
	}

	if strings.Contains(a[0], "clang") {
		// disable ASCII art in clang errors, if possible
		a = append(a, "-fno-caret-diagnostics")
		// clang is too smart about command-line arguments
		a = append(a, "-Qunused-arguments")
	}

	// disable word wrapping in error messages
	a = append(a, "-fmessage-length=0")

	// Tell gcc not to include the work directory in object files.
	if b.gccSupportsFlag("-fdebug-prefix-map=a=b") {
		a = append(a, "-fdebug-prefix-map="+b.work+"=/tmp/go-build")
	}

	// Tell gcc not to include flags in object files, which defeats the
	// point of -fdebug-prefix-map above.
	if b.gccSupportsFlag("-gno-record-gcc-switches") {
		a = append(a, "-gno-record-gcc-switches")
	}

	// On OS X, some of the compilers behave as if -fno-common
	// is always set, and the Mach-O linker in 6l/8l assumes this.
	// See https://golang.org/issue/3253.
	if goos == "darwin" {
		a = append(a, "-fno-common")
	}

	return a
}

// On systems with PIE (position independent executables) enabled by default,
// -no-pie must be passed when doing a partial link with -Wl,-r. But -no-pie is
// not supported by all compilers.
func (b *builder) gccSupportsNoPie() bool {
	return b.gccSupportsFlag("-no-pie")
}

// gccSupportsFlag checks to see if the compiler supports a flag.
func (b *builder) gccSupportsFlag(flag string) bool {
	b.exec.Lock()
	defer b.exec.Unlock()
	if b, ok := b.flagCache[flag]; ok {
		return b
	}
	if b.flagCache == nil {
		src := filepath.Join(b.work, "trivial.c")
		if err := ioutil.WriteFile(src, []byte{}, 0666); err != nil {
			return false
		}
		b.flagCache = make(map[string]bool)
	}
	cmdArgs := append(envList("CC", defaultCC), flag, "-c", "trivial.c")
	if buildN || buildX {
		b.showcmd(b.work, "%s", joinUnambiguously(cmdArgs))
		if buildN {
			return false
		}
	}
	cmd := exec.Command(cmdArgs[0], cmdArgs[1:]...)
	cmd.Dir = b.work
	cmd.Env = mergeEnvLists([]string{"LC_ALL=C"}, envForDir(cmd.Dir, os.Environ()))
	out, err := cmd.CombinedOutput()
	supported := err == nil && !bytes.Contains(out, []byte("unrecognized"))
	b.flagCache[flag] = supported
	return supported
}

// gccArchArgs returns arguments to pass to gcc based on the architecture.
func (b *builder) gccArchArgs() []string {
	switch goarch {
	case "386":
		return []string{"-m32"}
	case "amd64", "amd64p32":
		return []string{"-m64"}
	case "arm":
		return []string{"-marm"} // not thumb
<<<<<<< HEAD
	case "sparc64":
		return []string{"-m64"}
=======
	case "s390x":
		return []string{"-m64", "-march=z196"}
	case "mips64", "mips64le":
		return []string{"-mabi=64"}
>>>>>>> 10538a8f
	}
	return nil
}

// envList returns the value of the given environment variable broken
// into fields, using the default value when the variable is empty.
func envList(key, def string) []string {
	v := os.Getenv(key)
	if v == "" {
		v = def
	}
	return strings.Fields(v)
}

// Return the flags to use when invoking the C, C++ or Fortran compilers, or cgo.
func (b *builder) cflags(p *Package, def bool) (cppflags, cflags, cxxflags, fflags, ldflags []string) {
	var defaults string
	if def {
		defaults = "-g -O2"
	}

	cppflags = stringList(envList("CGO_CPPFLAGS", ""), p.CgoCPPFLAGS)
	cflags = stringList(envList("CGO_CFLAGS", defaults), p.CgoCFLAGS)
	cxxflags = stringList(envList("CGO_CXXFLAGS", defaults), p.CgoCXXFLAGS)
	fflags = stringList(envList("CGO_FFLAGS", defaults), p.CgoFFLAGS)
	ldflags = stringList(envList("CGO_LDFLAGS", defaults), p.CgoLDFLAGS)
	return
}

var cgoRe = regexp.MustCompile(`[/\\:]`)

func (b *builder) cgo(p *Package, cgoExe, obj string, pcCFLAGS, pcLDFLAGS, cgofiles, gccfiles, gxxfiles, mfiles, ffiles []string) (outGo, outObj []string, err error) {
	cgoCPPFLAGS, cgoCFLAGS, cgoCXXFLAGS, cgoFFLAGS, cgoLDFLAGS := b.cflags(p, true)
	_, cgoexeCFLAGS, _, _, _ := b.cflags(p, false)
	cgoCPPFLAGS = append(cgoCPPFLAGS, pcCFLAGS...)
	cgoLDFLAGS = append(cgoLDFLAGS, pcLDFLAGS...)
	// If we are compiling Objective-C code, then we need to link against libobjc
	if len(mfiles) > 0 {
		cgoLDFLAGS = append(cgoLDFLAGS, "-lobjc")
	}

	// Likewise for Fortran, except there are many Fortran compilers.
	// Support gfortran out of the box and let others pass the correct link options
	// via CGO_LDFLAGS
	if len(ffiles) > 0 {
		fc := os.Getenv("FC")
		if fc == "" {
			fc = "gfortran"
		}
		if strings.Contains(fc, "gfortran") {
			cgoLDFLAGS = append(cgoLDFLAGS, "-lgfortran")
		}
	}

	if buildMSan && p.ImportPath != "runtime/cgo" {
		cgoCFLAGS = append([]string{"-fsanitize=memory"}, cgoCFLAGS...)
		cgoLDFLAGS = append([]string{"-fsanitize=memory"}, cgoLDFLAGS...)
	}

	// Allows including _cgo_export.h from .[ch] files in the package.
	cgoCPPFLAGS = append(cgoCPPFLAGS, "-I", obj)

	// cgo
	// TODO: CGO_FLAGS?
	gofiles := []string{obj + "_cgo_gotypes.go"}
	cfiles := []string{"_cgo_main.c", "_cgo_export.c"}
	for _, fn := range cgofiles {
		f := cgoRe.ReplaceAllString(fn[:len(fn)-2], "_")
		gofiles = append(gofiles, obj+f+"cgo1.go")
		cfiles = append(cfiles, f+"cgo2.c")
	}
	defunC := obj + "_cgo_defun.c"

	cgoflags := []string{}
	// TODO: make cgo not depend on $GOARCH?

	if p.Standard && p.ImportPath == "runtime/cgo" {
		cgoflags = append(cgoflags, "-import_runtime_cgo=false")
	}
	if p.Standard && (p.ImportPath == "runtime/race" || p.ImportPath == "runtime/msan" || p.ImportPath == "runtime/cgo") {
		cgoflags = append(cgoflags, "-import_syscall=false")
	}

	// Update $CGO_LDFLAGS with p.CgoLDFLAGS.
	var cgoenv []string
	if len(cgoLDFLAGS) > 0 {
		flags := make([]string, len(cgoLDFLAGS))
		for i, f := range cgoLDFLAGS {
			flags[i] = strconv.Quote(f)
		}
		cgoenv = []string{"CGO_LDFLAGS=" + strings.Join(flags, " ")}
	}

	if _, ok := buildToolchain.(gccgoToolchain); ok {
		switch goarch {
		case "386", "amd64":
			cgoCFLAGS = append(cgoCFLAGS, "-fsplit-stack")
		}
		cgoflags = append(cgoflags, "-gccgo")
		if pkgpath := gccgoPkgpath(p); pkgpath != "" {
			cgoflags = append(cgoflags, "-gccgopkgpath="+pkgpath)
		}
	}

	switch buildBuildmode {
	case "c-archive", "c-shared":
		// Tell cgo that if there are any exported functions
		// it should generate a header file that C code can
		// #include.
		cgoflags = append(cgoflags, "-exportheader="+obj+"_cgo_install.h")
	}

	if err := b.run(p.Dir, p.ImportPath, cgoenv, buildToolExec, cgoExe, "-objdir", obj, "-importpath", p.ImportPath, cgoflags, "--", cgoCPPFLAGS, cgoexeCFLAGS, cgofiles); err != nil {
		return nil, nil, err
	}
	outGo = append(outGo, gofiles...)

	// cc _cgo_defun.c
	_, gccgo := buildToolchain.(gccgoToolchain)
	if gccgo {
		defunObj := obj + "_cgo_defun.o"
		if err := buildToolchain.cc(b, p, obj, defunObj, defunC); err != nil {
			return nil, nil, err
		}
		outObj = append(outObj, defunObj)
	}

	// gcc
	var linkobj []string

	var bareLDFLAGS []string
	// When linking relocatable objects, various flags need to be
	// filtered out as they are inapplicable and can cause some linkers
	// to fail.
	for i := 0; i < len(cgoLDFLAGS); i++ {
		f := cgoLDFLAGS[i]
		switch {
		// skip "-lc" or "-l somelib"
		case strings.HasPrefix(f, "-l"):
			if f == "-l" {
				i++
			}
		// skip "-framework X" on Darwin
		case goos == "darwin" && f == "-framework":
			i++
		// skip "*.{dylib,so,dll}"
		case strings.HasSuffix(f, ".dylib"),
			strings.HasSuffix(f, ".so"),
			strings.HasSuffix(f, ".dll"):
		// Remove any -fsanitize=foo flags.
		// Otherwise the compiler driver thinks that we are doing final link
		// and links sanitizer runtime into the object file. But we are not doing
		// the final link, we will link the resulting object file again. And
		// so the program ends up with two copies of sanitizer runtime.
		// See issue 8788 for details.
		case strings.HasPrefix(f, "-fsanitize="):
			continue
		// runpath flags not applicable unless building a shared
		// object or executable; see issue 12115 for details. This
		// is necessary as Go currently does not offer a way to
		// specify the set of LDFLAGS that only apply to shared
		// objects.
		case strings.HasPrefix(f, "-Wl,-rpath"):
			if f == "-Wl,-rpath" || f == "-Wl,-rpath-link" {
				// Skip following argument to -rpath* too.
				i++
			}
		default:
			bareLDFLAGS = append(bareLDFLAGS, f)
		}
	}

	var staticLibs []string
	if goos == "windows" {
		// libmingw32 and libmingwex have some inter-dependencies,
		// so must use linker groups.
		staticLibs = []string{"-Wl,--start-group", "-lmingwex", "-lmingw32", "-Wl,--end-group"}
	}

	cflags := stringList(cgoCPPFLAGS, cgoCFLAGS)
	for _, cfile := range cfiles {
		ofile := obj + cfile[:len(cfile)-1] + "o"
		if err := b.gcc(p, ofile, cflags, obj+cfile); err != nil {
			return nil, nil, err
		}
		linkobj = append(linkobj, ofile)
		if !strings.HasSuffix(ofile, "_cgo_main.o") {
			outObj = append(outObj, ofile)
		}
	}

	for _, file := range gccfiles {
		ofile := obj + cgoRe.ReplaceAllString(file[:len(file)-1], "_") + "o"
		if err := b.gcc(p, ofile, cflags, file); err != nil {
			return nil, nil, err
		}
		linkobj = append(linkobj, ofile)
		outObj = append(outObj, ofile)
	}

	cxxflags := stringList(cgoCPPFLAGS, cgoCXXFLAGS)
	for _, file := range gxxfiles {
		// Append .o to the file, just in case the pkg has file.c and file.cpp
		ofile := obj + cgoRe.ReplaceAllString(file, "_") + ".o"
		if err := b.gxx(p, ofile, cxxflags, file); err != nil {
			return nil, nil, err
		}
		linkobj = append(linkobj, ofile)
		outObj = append(outObj, ofile)
	}

	for _, file := range mfiles {
		// Append .o to the file, just in case the pkg has file.c and file.m
		ofile := obj + cgoRe.ReplaceAllString(file, "_") + ".o"
		if err := b.gcc(p, ofile, cflags, file); err != nil {
			return nil, nil, err
		}
		linkobj = append(linkobj, ofile)
		outObj = append(outObj, ofile)
	}

	fflags := stringList(cgoCPPFLAGS, cgoFFLAGS)
	for _, file := range ffiles {
		// Append .o to the file, just in case the pkg has file.c and file.f
		ofile := obj + cgoRe.ReplaceAllString(file, "_") + ".o"
		if err := b.gfortran(p, ofile, fflags, file); err != nil {
			return nil, nil, err
		}
		linkobj = append(linkobj, ofile)
		outObj = append(outObj, ofile)
	}

	linkobj = append(linkobj, p.SysoFiles...)
	dynobj := obj + "_cgo_.o"
	pie := (goarch == "arm" && goos == "linux") || goos == "android"
	if pie { // we need to use -pie for Linux/ARM to get accurate imported sym
		cgoLDFLAGS = append(cgoLDFLAGS, "-pie")
	}
	if err := b.gccld(p, dynobj, cgoLDFLAGS, linkobj); err != nil {
		return nil, nil, err
	}
	if pie { // but we don't need -pie for normal cgo programs
		cgoLDFLAGS = cgoLDFLAGS[0 : len(cgoLDFLAGS)-1]
	}

	if _, ok := buildToolchain.(gccgoToolchain); ok {
		// we don't use dynimport when using gccgo.
		return outGo, outObj, nil
	}

	// cgo -dynimport
	importGo := obj + "_cgo_import.go"
	cgoflags = []string{}
	if p.Standard && p.ImportPath == "runtime/cgo" {
		cgoflags = append(cgoflags, "-dynlinker") // record path to dynamic linker
	}
	if err := b.run(p.Dir, p.ImportPath, nil, buildToolExec, cgoExe, "-objdir", obj, "-dynpackage", p.Name, "-dynimport", dynobj, "-dynout", importGo, cgoflags); err != nil {
		return nil, nil, err
	}
	outGo = append(outGo, importGo)

	ofile := obj + "_all.o"
	var gccObjs, nonGccObjs []string
	for _, f := range outObj {
		if strings.HasSuffix(f, ".o") {
			gccObjs = append(gccObjs, f)
		} else {
			nonGccObjs = append(nonGccObjs, f)
		}
	}
	ldflags := stringList(bareLDFLAGS, "-Wl,-r", "-nostdlib", staticLibs)

	if b.gccSupportsNoPie() {
		ldflags = append(ldflags, "-no-pie")
	}

	// We are creating an object file, so we don't want a build ID.
	ldflags = b.disableBuildID(ldflags)

	if err := b.gccld(p, ofile, ldflags, gccObjs); err != nil {
		return nil, nil, err
	}

	// NOTE(rsc): The importObj is a 5c/6c/8c object and on Windows
	// must be processed before the gcc-generated objects.
	// Put it first.  https://golang.org/issue/2601
	outObj = stringList(nonGccObjs, ofile)

	return outGo, outObj, nil
}

// Run SWIG on all SWIG input files.
// TODO: Don't build a shared library, once SWIG emits the necessary
// pragmas for external linking.
func (b *builder) swig(p *Package, obj string, pcCFLAGS []string) (outGo, outC, outCXX []string, err error) {
	if err := b.swigVersionCheck(); err != nil {
		return nil, nil, nil, err
	}

	intgosize, err := b.swigIntSize(obj)
	if err != nil {
		return nil, nil, nil, err
	}

	for _, f := range p.SwigFiles {
		goFile, cFile, err := b.swigOne(p, f, obj, pcCFLAGS, false, intgosize)
		if err != nil {
			return nil, nil, nil, err
		}
		if goFile != "" {
			outGo = append(outGo, goFile)
		}
		if cFile != "" {
			outC = append(outC, cFile)
		}
	}
	for _, f := range p.SwigCXXFiles {
		goFile, cxxFile, err := b.swigOne(p, f, obj, pcCFLAGS, true, intgosize)
		if err != nil {
			return nil, nil, nil, err
		}
		if goFile != "" {
			outGo = append(outGo, goFile)
		}
		if cxxFile != "" {
			outCXX = append(outCXX, cxxFile)
		}
	}
	return outGo, outC, outCXX, nil
}

// Make sure SWIG is new enough.
var (
	swigCheckOnce sync.Once
	swigCheck     error
)

func (b *builder) swigDoVersionCheck() error {
	out, err := b.runOut("", "", nil, "swig", "-version")
	if err != nil {
		return err
	}
	re := regexp.MustCompile(`[vV]ersion +([\d]+)([.][\d]+)?([.][\d]+)?`)
	matches := re.FindSubmatch(out)
	if matches == nil {
		// Can't find version number; hope for the best.
		return nil
	}

	major, err := strconv.Atoi(string(matches[1]))
	if err != nil {
		// Can't find version number; hope for the best.
		return nil
	}
	const errmsg = "must have SWIG version >= 3.0.6"
	if major < 3 {
		return errors.New(errmsg)
	}
	if major > 3 {
		// 4.0 or later
		return nil
	}

	// We have SWIG version 3.x.
	if len(matches[2]) > 0 {
		minor, err := strconv.Atoi(string(matches[2][1:]))
		if err != nil {
			return nil
		}
		if minor > 0 {
			// 3.1 or later
			return nil
		}
	}

	// We have SWIG version 3.0.x.
	if len(matches[3]) > 0 {
		patch, err := strconv.Atoi(string(matches[3][1:]))
		if err != nil {
			return nil
		}
		if patch < 6 {
			// Before 3.0.6.
			return errors.New(errmsg)
		}
	}

	return nil
}

func (b *builder) swigVersionCheck() error {
	swigCheckOnce.Do(func() {
		swigCheck = b.swigDoVersionCheck()
	})
	return swigCheck
}

// Find the value to pass for the -intgosize option to swig.
var (
	swigIntSizeOnce  sync.Once
	swigIntSize      string
	swigIntSizeError error
)

// This code fails to build if sizeof(int) <= 32
const swigIntSizeCode = `
package main
const i int = 1 << 32
`

// Determine the size of int on the target system for the -intgosize option
// of swig >= 2.0.9.  Run only once.
func (b *builder) swigDoIntSize(obj string) (intsize string, err error) {
	if buildN {
		return "$INTBITS", nil
	}
	src := filepath.Join(b.work, "swig_intsize.go")
	if err = ioutil.WriteFile(src, []byte(swigIntSizeCode), 0666); err != nil {
		return
	}
	srcs := []string{src}

	p := goFilesPackage(srcs)

	if _, _, e := buildToolchain.gc(b, p, "", obj, false, nil, srcs); e != nil {
		return "32", nil
	}
	return "64", nil
}

// Determine the size of int on the target system for the -intgosize option
// of swig >= 2.0.9.
func (b *builder) swigIntSize(obj string) (intsize string, err error) {
	swigIntSizeOnce.Do(func() {
		swigIntSize, swigIntSizeError = b.swigDoIntSize(obj)
	})
	return swigIntSize, swigIntSizeError
}

// Run SWIG on one SWIG input file.
func (b *builder) swigOne(p *Package, file, obj string, pcCFLAGS []string, cxx bool, intgosize string) (outGo, outC string, err error) {
	cgoCPPFLAGS, cgoCFLAGS, cgoCXXFLAGS, _, _ := b.cflags(p, true)
	var cflags []string
	if cxx {
		cflags = stringList(cgoCPPFLAGS, pcCFLAGS, cgoCXXFLAGS)
	} else {
		cflags = stringList(cgoCPPFLAGS, pcCFLAGS, cgoCFLAGS)
	}

	n := 5 // length of ".swig"
	if cxx {
		n = 8 // length of ".swigcxx"
	}
	base := file[:len(file)-n]
	goFile := base + ".go"
	gccBase := base + "_wrap."
	gccExt := "c"
	if cxx {
		gccExt = "cxx"
	}

	_, gccgo := buildToolchain.(gccgoToolchain)

	// swig
	args := []string{
		"-go",
		"-cgo",
		"-intgosize", intgosize,
		"-module", base,
		"-o", obj + gccBase + gccExt,
		"-outdir", obj,
	}

	for _, f := range cflags {
		if len(f) > 3 && f[:2] == "-I" {
			args = append(args, f)
		}
	}

	if gccgo {
		args = append(args, "-gccgo")
		if pkgpath := gccgoPkgpath(p); pkgpath != "" {
			args = append(args, "-go-pkgpath", pkgpath)
		}
	}
	if cxx {
		args = append(args, "-c++")
	}

	out, err := b.runOut(p.Dir, p.ImportPath, nil, "swig", args, file)
	if err != nil {
		if len(out) > 0 {
			if bytes.Contains(out, []byte("-intgosize")) || bytes.Contains(out, []byte("-cgo")) {
				return "", "", errors.New("must have SWIG version >= 3.0.6")
			}
			b.showOutput(p.Dir, p.ImportPath, b.processOutput(out)) // swig error
			return "", "", errPrintedOutput
		}
		return "", "", err
	}
	if len(out) > 0 {
		b.showOutput(p.Dir, p.ImportPath, b.processOutput(out)) // swig warning
	}

	return obj + goFile, obj + gccBase + gccExt, nil
}

// disableBuildID adjusts a linker command line to avoid creating a
// build ID when creating an object file rather than an executable or
// shared library. Some systems, such as Ubuntu, always add
// --build-id to every link, but we don't want a build ID when we are
// producing an object file. On some of those system a plain -r (not
// -Wl,-r) will turn off --build-id, but clang 3.0 doesn't support a
// plain -r. I don't know how to turn off --build-id when using clang
// other than passing a trailing --build-id=none. So that is what we
// do, but only on systems likely to support it, which is to say,
// systems that normally use gold or the GNU linker.
func (b *builder) disableBuildID(ldflags []string) []string {
	switch goos {
	case "android", "dragonfly", "linux", "netbsd":
		ldflags = append(ldflags, "-Wl,--build-id=none")
	}
	return ldflags
}

// An actionQueue is a priority queue of actions.
type actionQueue []*action

// Implement heap.Interface
func (q *actionQueue) Len() int           { return len(*q) }
func (q *actionQueue) Swap(i, j int)      { (*q)[i], (*q)[j] = (*q)[j], (*q)[i] }
func (q *actionQueue) Less(i, j int) bool { return (*q)[i].priority < (*q)[j].priority }
func (q *actionQueue) Push(x interface{}) { *q = append(*q, x.(*action)) }
func (q *actionQueue) Pop() interface{} {
	n := len(*q) - 1
	x := (*q)[n]
	*q = (*q)[:n]
	return x
}

func (q *actionQueue) push(a *action) {
	heap.Push(q, a)
}

func (q *actionQueue) pop() *action {
	return heap.Pop(q).(*action)
}

func instrumentInit() {
	if !buildRace && !buildMSan {
		return
	}
	if buildRace && buildMSan {
		fmt.Fprintf(os.Stderr, "go %s: may not use -race and -msan simultaneously", flag.Args()[0])
		os.Exit(2)
	}
	if goarch != "amd64" || goos != "linux" && goos != "freebsd" && goos != "darwin" && goos != "windows" {
		fmt.Fprintf(os.Stderr, "go %s: -race and -msan are only supported on linux/amd64, freebsd/amd64, darwin/amd64 and windows/amd64\n", flag.Args()[0])
		os.Exit(2)
	}
	if !buildContext.CgoEnabled {
		fmt.Fprintf(os.Stderr, "go %s: -race requires cgo; enable cgo by setting CGO_ENABLED=1\n", flag.Args()[0])
		os.Exit(2)
	}
	if buildRace {
		buildGcflags = append(buildGcflags, "-race")
		buildLdflags = append(buildLdflags, "-race")
	} else {
		buildGcflags = append(buildGcflags, "-msan")
		buildLdflags = append(buildLdflags, "-msan")
	}
	if buildContext.InstallSuffix != "" {
		buildContext.InstallSuffix += "_"
	}

	if buildRace {
		buildContext.InstallSuffix += "race"
		buildContext.BuildTags = append(buildContext.BuildTags, "race")
	} else {
		buildContext.InstallSuffix += "msan"
		buildContext.BuildTags = append(buildContext.BuildTags, "msan")
	}
}<|MERGE_RESOLUTION|>--- conflicted
+++ resolved
@@ -3106,15 +3106,12 @@
 		return []string{"-m64"}
 	case "arm":
 		return []string{"-marm"} // not thumb
-<<<<<<< HEAD
-	case "sparc64":
-		return []string{"-m64"}
-=======
 	case "s390x":
 		return []string{"-m64", "-march=z196"}
 	case "mips64", "mips64le":
 		return []string{"-mabi=64"}
->>>>>>> 10538a8f
+	case "sparc64":
+		return []string{"-m64"}
 	}
 	return nil
 }
