--- conflicted
+++ resolved
@@ -3106,13 +3106,10 @@
 		return []string{"-m64"}
 	case "arm":
 		return []string{"-marm"} // not thumb
-<<<<<<< HEAD
-=======
 	case "s390x":
 		return []string{"-m64", "-march=z196"}
 	case "mips64", "mips64le":
 		return []string{"-mabi=64"}
->>>>>>> 629fffcf
 	case "sparc64":
 		return []string{"-m64"}
 	}
