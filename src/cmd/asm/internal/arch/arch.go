--- conflicted
+++ resolved
@@ -373,8 +373,60 @@
 		IsJump:         jumpPPC64,
 	}
 }
-
-<<<<<<< HEAD
+func archMips64() *Arch {
+	register := make(map[string]int16)
+	// Create maps for easy lookup of instruction names etc.
+	// Note that there is no list of names as there is for x86.
+	for i := mips.REG_R0; i <= mips.REG_R31; i++ {
+		register[obj.Rconv(i)] = int16(i)
+	}
+	for i := mips.REG_F0; i <= mips.REG_F31; i++ {
+		register[obj.Rconv(i)] = int16(i)
+	}
+	for i := mips.REG_M0; i <= mips.REG_M31; i++ {
+		register[obj.Rconv(i)] = int16(i)
+	}
+	for i := mips.REG_FCR0; i <= mips.REG_FCR31; i++ {
+		register[obj.Rconv(i)] = int16(i)
+	}
+	register["HI"] = mips.REG_HI
+	register["LO"] = mips.REG_LO
+	// Pseudo-registers.
+	register["SB"] = RSB
+	register["FP"] = RFP
+	register["PC"] = RPC
+	// Avoid unintentionally clobbering g using R30.
+	delete(register, "R30")
+	register["g"] = mips.REG_R30
+	registerPrefix := map[string]bool{
+		"F":   true,
+		"FCR": true,
+		"M":   true,
+		"R":   true,
+	}
+
+	instructions := make(map[string]int)
+	for i, s := range obj.Anames {
+		instructions[s] = i
+	}
+	for i, s := range mips.Anames {
+		if i >= obj.A_ARCHSPECIFIC {
+			instructions[s] = i + obj.ABaseMIPS64
+		}
+	}
+	// Annoying alias.
+	instructions["JAL"] = mips.AJAL
+
+	return &Arch{
+		LinkArch:       &mips.Linkmips64,
+		Instructions:   instructions,
+		Register:       register,
+		RegisterPrefix: registerPrefix,
+		RegisterNumber: mipsRegisterNumber,
+		IsJump:         jumpMIPS64,
+	}
+}
+
 func archSparc64() *Arch {
 	register := make(map[string]int16)
 	// Create maps for easy lookup of instruction names etc.
@@ -397,54 +449,22 @@
 	register["CCR"] = sparc64.REG_CCR
 	register["TICK"] = sparc64.REG_TICK
 	register["RPC"] = sparc64.REG_RPC
-=======
-func archMips64() *Arch {
-	register := make(map[string]int16)
-	// Create maps for easy lookup of instruction names etc.
-	// Note that there is no list of names as there is for x86.
-	for i := mips.REG_R0; i <= mips.REG_R31; i++ {
-		register[obj.Rconv(i)] = int16(i)
-	}
-	for i := mips.REG_F0; i <= mips.REG_F31; i++ {
-		register[obj.Rconv(i)] = int16(i)
-	}
-	for i := mips.REG_M0; i <= mips.REG_M31; i++ {
-		register[obj.Rconv(i)] = int16(i)
-	}
-	for i := mips.REG_FCR0; i <= mips.REG_FCR31; i++ {
-		register[obj.Rconv(i)] = int16(i)
-	}
-	register["HI"] = mips.REG_HI
-	register["LO"] = mips.REG_LO
->>>>>>> 060a2bac
-	// Pseudo-registers.
-	register["SB"] = RSB
-	register["FP"] = RFP
-	register["PC"] = RPC
-<<<<<<< HEAD
+	// Pseudo-registers.
+	register["SB"] = RSB
+	register["FP"] = RFP
+	register["PC"] = RPC
 	register["SP"] = RSP
 	// TODO: g register.
 	registerPrefix := map[string]bool{
 		"D": true,
 		"F": true,
 		"R": true,
-=======
-	// Avoid unintentionally clobbering g using R30.
-	delete(register, "R30")
-	register["g"] = mips.REG_R30
-	registerPrefix := map[string]bool{
-		"F":   true,
-		"FCR": true,
-		"M":   true,
-		"R":   true,
->>>>>>> 060a2bac
-	}
-
-	instructions := make(map[string]int)
-	for i, s := range obj.Anames {
-		instructions[s] = i
-	}
-<<<<<<< HEAD
+	}
+
+	instructions := make(map[string]int)
+	for i, s := range obj.Anames {
+		instructions[s] = i
+	}
 	for i, s := range sparc64.Anames {
 		if i >= obj.A_ARCHSPECIFIC {
 			instructions[s] = i + obj.ABaseSPARC64
@@ -460,22 +480,5 @@
 		RegisterPrefix: registerPrefix,
 		RegisterNumber: sparc64RegisterNumber,
 		IsJump:         jumpSparc64,
-=======
-	for i, s := range mips.Anames {
-		if i >= obj.A_ARCHSPECIFIC {
-			instructions[s] = i + obj.ABaseMIPS64
-		}
-	}
-	// Annoying alias.
-	instructions["JAL"] = mips.AJAL
-
-	return &Arch{
-		LinkArch:       &mips.Linkmips64,
-		Instructions:   instructions,
-		Register:       register,
-		RegisterPrefix: registerPrefix,
-		RegisterNumber: mipsRegisterNumber,
-		IsJump:         jumpMIPS64,
->>>>>>> 060a2bac
 	}
 }