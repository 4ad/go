--- conflicted
+++ resolved
@@ -131,13 +131,8 @@
 		for {
 			tok = p.lex.Next()
 			if len(operands) == 0 && len(items) == 0 {
-<<<<<<< HEAD
-				if (p.arch.Thechar == '5' || p.arch.Thechar == '7' || p.arch.Thechar == 'u') && tok == '.' {
-					// ARM conditionals.
-=======
 				if p.arch.InFamily(sys.ARM, sys.ARM64, sys.SPARC64) && tok == '.' {
 					// ARM and SPARC64 conditionals.
->>>>>>> 629fffcf
 					tok = p.lex.Next()
 					str := p.lex.Text()
 					if tok != scanner.Ident {
@@ -489,11 +484,7 @@
 				return
 			}
 		case '+':
-<<<<<<< HEAD
-			if char != '9' && char != 'u' {
-=======
 			if !p.arch.InFamily(sys.PPC64, sys.SPARC64) {
->>>>>>> 629fffcf
 				p.errorf("(register+register) not supported on this architecture")
 				return
 			}
@@ -671,11 +662,7 @@
 			// Nothing may follow
 			return
 		}
-<<<<<<< HEAD
-		if p.arch.Thechar == '9' || p.arch.Thechar == 'u' {
-=======
 		if p.arch.InFamily(sys.PPC64, sys.SPARC64) {
->>>>>>> 629fffcf
 			// Special form for PPC64, SPARC64: (R1+R2); alias for (R1)(R2*1).
 			if scale != 0 {
 				p.errorf("illegal address mode for register+register")
