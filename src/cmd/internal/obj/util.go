// Copyright 2015 The Go Authors. All rights reserved.
// Use of this source code is governed by a BSD-style
// license that can be found in the LICENSE file.

package obj

import (
	"bufio"
	"bytes"
	"fmt"
	"io"
	"log"
	"os"
	"strings"
	"time"
)

const REG_NONE = 0

var start time.Time

func Cputime() float64 {
	if start.IsZero() {
		start = time.Now()
	}
	return time.Since(start).Seconds()
}

type Biobuf struct {
	f       *os.File
	r       *bufio.Reader
	w       *bufio.Writer
	linelen int
}

func Bopenw(name string) (*Biobuf, error) {
	f, err := os.Create(name)
	if err != nil {
		return nil, err
	}
	return &Biobuf{f: f, w: bufio.NewWriter(f)}, nil
}

func Bopenr(name string) (*Biobuf, error) {
	f, err := os.Open(name)
	if err != nil {
		return nil, err
	}
	return &Biobuf{f: f, r: bufio.NewReader(f)}, nil
}

func Binitw(w io.Writer) *Biobuf {
	return &Biobuf{w: bufio.NewWriter(w)}
}

func Binitr(r io.Reader) *Biobuf {
	return &Biobuf{r: bufio.NewReader(r)}
}

func (b *Biobuf) Write(p []byte) (int, error) {
	return b.w.Write(p)
}

func Bwritestring(b *Biobuf, p string) (int, error) {
	return b.w.WriteString(p)
}

func Bseek(b *Biobuf, offset int64, whence int) int64 {
	if b.w != nil {
		if err := b.w.Flush(); err != nil {
			log.Fatalf("writing output: %v", err)
		}
	} else if b.r != nil {
		if whence == 1 {
			offset -= int64(b.r.Buffered())
		}
	}
	off, err := b.f.Seek(offset, whence)
	if err != nil {
		log.Fatalf("seeking in output: %v", err)
	}
	if b.r != nil {
		b.r.Reset(b.f)
	}
	return off
}

func Boffset(b *Biobuf) int64 {
	if b.w != nil {
		if err := b.w.Flush(); err != nil {
			log.Fatalf("writing output: %v", err)
		}
	}
	off, err := b.f.Seek(0, 1)
	if err != nil {
		log.Fatalf("seeking in output [0, 1]: %v", err)
	}
	if b.r != nil {
		off -= int64(b.r.Buffered())
	}
	return off
}

func (b *Biobuf) Flush() error {
	return b.w.Flush()
}

func Bputc(b *Biobuf, c byte) {
	b.w.WriteByte(c)
}

const Beof = -1

func Bread(b *Biobuf, p []byte) int {
	n, err := io.ReadFull(b.r, p)
	if n == 0 {
		if err != nil && err != io.EOF {
			n = -1
		}
	}
	return n
}

func Bgetc(b *Biobuf) int {
	c, err := b.r.ReadByte()
	if err != nil {
		return -1
	}
	return int(c)
}

func Bgetrune(b *Biobuf) int {
	r, _, err := b.r.ReadRune()
	if err != nil {
		return -1
	}
	return int(r)
}

func Bungetrune(b *Biobuf) {
	b.r.UnreadRune()
}

func (b *Biobuf) Read(p []byte) (int, error) {
	return b.r.Read(p)
}

func (b *Biobuf) Peek(n int) ([]byte, error) {
	return b.r.Peek(n)
}

func Brdline(b *Biobuf, delim int) string {
	s, err := b.r.ReadBytes(byte(delim))
	if err != nil {
		log.Fatalf("reading input: %v", err)
	}
	b.linelen = len(s)
	return string(s)
}

func Brdstr(b *Biobuf, delim int, cut int) string {
	s, err := b.r.ReadString(byte(delim))
	if err != nil {
		log.Fatalf("reading input: %v", err)
	}
	if len(s) > 0 && cut > 0 {
		s = s[:len(s)-1]
	}
	return s
}

func Blinelen(b *Biobuf) int {
	return b.linelen
}

func Bterm(b *Biobuf) error {
	var err error
	if b.w != nil {
		err = b.w.Flush()
	}
	err1 := b.f.Close()
	if err == nil {
		err = err1
	}
	return err
}

func envOr(key, value string) string {
	if x := os.Getenv(key); x != "" {
		return x
	}
	return value
}

func Getgoroot() string {
	return envOr("GOROOT", defaultGOROOT)
}

func Getgoarch() string {
	return envOr("GOARCH", defaultGOARCH)
}

func Getgoos() string {
	return envOr("GOOS", defaultGOOS)
}

func Getgoarm() int32 {
	switch v := envOr("GOARM", defaultGOARM); v {
	case "5":
		return 5
	case "6":
		return 6
	case "7":
		return 7
	}
	// Fail here, rather than validate at multiple call sites.
	log.Fatalf("Invalid GOARM value. Must be 5, 6, or 7.")
	panic("unreachable")
}

func Getgo386() string {
	// Validated by cmd/compile.
	return envOr("GO386", defaultGO386)
}

func Getgoextlinkenabled() string {
	return envOr("GO_EXTLINK_ENABLED", defaultGO_EXTLINK_ENABLED)
}

func Getgoversion() string {
	return version
}

func (p *Prog) Line() string {
	return p.Ctxt.LineHist.LineString(int(p.Lineno))
}

var armCondCode = []string{
	".EQ",
	".NE",
	".CS",
	".CC",
	".MI",
	".PL",
	".VS",
	".VC",
	".HI",
	".LS",
	".GE",
	".LT",
	".GT",
	".LE",
	"",
	".NV",
}

/* ARM scond byte */
const (
	C_SCOND     = (1 << 4) - 1
	C_SBIT      = 1 << 4
	C_PBIT      = 1 << 5
	C_WBIT      = 1 << 6
	C_FBIT      = 1 << 7
	C_UBIT      = 1 << 7
	C_SCOND_XOR = 14
)

// CConv formats ARM condition codes and SPARC64 instruction suffixes.
func CConv(ctxt *Link, s uint8) (sc string) {
	if s == 0 {
		return ""
	}
	switch ctxt.Arch.Thechar {
	case '5', '7':
		sc = armCondCode[(s&C_SCOND)^C_SCOND_XOR]
		if s&C_SBIT != 0 {
			sc += ".S"
		}
		if s&C_PBIT != 0 {
			sc += ".P"
		}
		if s&C_WBIT != 0 {
			sc += ".W"
		}
		if s&C_UBIT != 0 { /* ambiguous with FBIT */
			sc += ".U"
		}
	case 'u':
		if s == 1 {
			sc = ".PN"
		}
	}
	return sc
}

func (p *Prog) String() string {
	if p == nil {
		return "<nil Prog>"
	}

	if p.Ctxt == nil {
		return "<Prog without ctxt>"
	}

	sc := CConv(p.Ctxt, p.Scond)

	var buf bytes.Buffer

	fmt.Fprintf(&buf, "%.5d (%v)\t%v%s", p.Pc, p.Line(), Aconv(int(p.As)), sc)
	sep := "\t"
	if p.From.Type != TYPE_NONE {
		fmt.Fprintf(&buf, "%s%v", sep, Dconv(p, &p.From))
		sep = ", "
	}
	if p.Reg != REG_NONE {
		// Should not happen but might as well show it if it does.
		fmt.Fprintf(&buf, "%s%v", sep, Rconv(int(p.Reg)))
		sep = ", "
	}
	if p.From3Type() != TYPE_NONE {
		if p.From3.Type == TYPE_CONST && (p.As == ADATA || p.As == ATEXT || p.As == AGLOBL) {
			// Special case - omit $.
			fmt.Fprintf(&buf, "%s%d", sep, p.From3.Offset)
		} else {
			fmt.Fprintf(&buf, "%s%v", sep, Dconv(p, p.From3))
		}
		sep = ", "
	}
	if p.To.Type != TYPE_NONE {
		fmt.Fprintf(&buf, "%s%v", sep, Dconv(p, &p.To))
	}
	if p.RegTo2 != REG_NONE {
		fmt.Fprintf(&buf, "%s%v", sep, Rconv(int(p.RegTo2)))
	}
	return buf.String()
}

func (ctxt *Link) NewProg() *Prog {
	var p *Prog
	if i := ctxt.allocIdx; i < len(ctxt.progs) {
		p = &ctxt.progs[i]
		ctxt.allocIdx = i + 1
	} else {
		p = new(Prog) // should be the only call to this; all others should use ctxt.NewProg
	}
	p.Ctxt = ctxt
	return p
}
func (ctxt *Link) freeProgs() {
	s := ctxt.progs[:ctxt.allocIdx]
	for i := range s {
		s[i] = Prog{}
	}
	ctxt.allocIdx = 0
}

func (ctxt *Link) Line(n int) string {
	return ctxt.LineHist.LineString(n)
}

func Getcallerpc(interface{}) uintptr {
	return 1
}

func (ctxt *Link) Dconv(a *Addr) string {
	return Dconv(nil, a)
}

func Dconv(p *Prog, a *Addr) string {
	var str string

	switch a.Type {
	default:
		str = fmt.Sprintf("type=%d", a.Type)

	case TYPE_NONE:
		str = ""
		if a.Name != NAME_NONE || a.Reg != 0 || a.Sym != nil {
			str = fmt.Sprintf("%v(%v)(NONE)", Mconv(a), Rconv(int(a.Reg)))
		}

	case TYPE_REG:
		// TODO(rsc): This special case is for x86 instructions like
		//	PINSRQ	CX,$1,X6
		// where the $1 is included in the p->to Addr.
		// Move into a new field.
		if a.Offset != 0 {
			str = fmt.Sprintf("$%d,%v", a.Offset, Rconv(int(a.Reg)))
			break
		}

		str = Rconv(int(a.Reg))
		if a.Name != TYPE_NONE || a.Sym != nil {
			str = fmt.Sprintf("%v(%v)(REG)", Mconv(a), Rconv(int(a.Reg)))
		}

	case TYPE_BRANCH:
		if a.Sym != nil {
			str = fmt.Sprintf("%s(SB)", a.Sym.Name)
		} else if p != nil && p.Pcond != nil {
			str = fmt.Sprint(p.Pcond.Pc)
		} else if a.Val != nil {
			str = fmt.Sprint(a.Val.(*Prog).Pc)
		} else {
			str = fmt.Sprintf("%d(PC)", a.Offset)
		}

	case TYPE_INDIR:
		str = fmt.Sprintf("*%s", Mconv(a))

	case TYPE_MEM:
		str = Mconv(a)
		if a.Index != REG_NONE {
			str += fmt.Sprintf("(%v*%d)", Rconv(int(a.Index)), int(a.Scale))
		}
		if p.As == ATYPE && a.Gotype != nil {
			str += fmt.Sprintf("%s", a.Gotype.Name)
		}

	case TYPE_CONST:
		if a.Reg != 0 {
			str = fmt.Sprintf("$%v(%v)", Mconv(a), Rconv(int(a.Reg)))
		} else {
			str = fmt.Sprintf("$%v", Mconv(a))
		}

	case TYPE_TEXTSIZE:
		if a.Val.(int32) == ArgsSizeUnknown {
			str = fmt.Sprintf("$%d", a.Offset)
		} else {
			str = fmt.Sprintf("$%d-%d", a.Offset, a.Val.(int32))
		}

	case TYPE_FCONST:
		str = fmt.Sprintf("%.17g", a.Val.(float64))
		// Make sure 1 prints as 1.0
		if !strings.ContainsAny(str, ".e") {
			str += ".0"
		}
		str = fmt.Sprintf("$(%s)", str)

	case TYPE_SCONST:
		str = fmt.Sprintf("$%q", a.Val.(string))

	case TYPE_ADDR:
		str = fmt.Sprintf("$%s", Mconv(a))
		if a.Index != REG_NONE {
			str += fmt.Sprintf("(%v*%d)", Rconv(int(a.Index)), int(a.Scale))
		}

	case TYPE_SHIFT:
		v := int(a.Offset)
		op := string("<<>>->@>"[((v>>5)&3)<<1:])
		if v&(1<<4) != 0 {
			str = fmt.Sprintf("R%d%c%cR%d", v&15, op[0], op[1], (v>>8)&15)
		} else {
			str = fmt.Sprintf("R%d%c%c%d", v&15, op[0], op[1], (v>>7)&31)
		}
		if a.Reg != 0 {
			str += fmt.Sprintf("(%v)", Rconv(int(a.Reg)))
		}

	case TYPE_REGREG:
		str = fmt.Sprintf("(%v, %v)", Rconv(int(a.Reg)), Rconv(int(a.Offset)))

	case TYPE_REGREG2:
		str = fmt.Sprintf("%v, %v", Rconv(int(a.Reg)), Rconv(int(a.Offset)))

	case TYPE_REGLIST:
		str = regListConv(int(a.Offset))
	}

	return str
}

func Mconv(a *Addr) string {
	var str string

	switch a.Name {
	default:
		str = fmt.Sprintf("name=%d", a.Name)

	case NAME_NONE:
		switch {
		case a.Reg == REG_NONE:
			str = fmt.Sprint(a.Offset)
		case a.Offset == 0:
			str = fmt.Sprintf("(%v)", Rconv(int(a.Reg)))
		case a.Offset != 0:
			str = fmt.Sprintf("%d(%v)", a.Offset, Rconv(int(a.Reg)))
		}

	case NAME_EXTERN:
		if a.Sym != nil {
			str = fmt.Sprintf("%s%s(SB)", a.Sym.Name, offConv(a.Offset))
		} else {
			str = fmt.Sprintf("%s(SB)", offConv(a.Offset))
		}

	case NAME_GOTREF:
		if a.Sym != nil {
			str = fmt.Sprintf("%s%s@GOT(SB)", a.Sym.Name, offConv(a.Offset))
		} else {
			str = fmt.Sprintf("%s@GOT(SB)", offConv(a.Offset))
		}

	case NAME_STATIC:
		if a.Sym != nil {
			str = fmt.Sprintf("%s<>%s(SB)", a.Sym.Name, offConv(a.Offset))
		} else {
			str = fmt.Sprintf("<>%s(SB)", offConv(a.Offset))
		}

	case NAME_AUTO:
		if a.Sym != nil {
			str = fmt.Sprintf("%s%s(SP)", a.Sym.Name, offConv(a.Offset))
		} else {
			str = fmt.Sprintf("%s(SP)", offConv(a.Offset))
		}

	case NAME_PARAM:
		if a.Sym != nil {
			str = fmt.Sprintf("%s%s(FP)", a.Sym.Name, offConv(a.Offset))
		} else {
			str = fmt.Sprintf("%s(FP)", offConv(a.Offset))
		}
	}
	return str
}

func offConv(off int64) string {
	if off == 0 {
		return ""
	}
	return fmt.Sprintf("%+d", off)
}

type regSet struct {
	lo    int
	hi    int
	Rconv func(int) string
}

// Few enough architectures that a linear scan is fastest.
// Not even worth sorting.
var regSpace []regSet

/*
	Each architecture defines a register space as a unique
	integer range.
	Here is the list of architectures and the base of their register spaces.
*/

const (
	// Because of masking operations in the encodings, each register
	// space should start at 0 modulo some power of 2.
<<<<<<< HEAD
	RBase386     = 1 * 1024
	RBaseAMD64   = 2 * 1024
	RBaseARM     = 3 * 1024
	RBasePPC64   = 4 * 1024 // range [4k, 8k)
	RBaseARM64   = 8 * 1024 // range [8k, 13k)
	RBaseSPARC64 = 13 * 1024
=======
	RBase386    = 1 * 1024
	RBaseAMD64  = 2 * 1024
	RBaseARM    = 3 * 1024
	RBasePPC64  = 4 * 1024  // range [4k, 8k)
	RBaseARM64  = 8 * 1024  // range [8k, 13k)
	RBaseMIPS64 = 13 * 1024 // range [13k, 14k)
>>>>>>> 060a2bac
)

// RegisterRegister binds a pretty-printer (Rconv) for register
// numbers to a given register number range. Lo is inclusive,
// hi exclusive (valid registers are lo through hi-1).
func RegisterRegister(lo, hi int, Rconv func(int) string) {
	regSpace = append(regSpace, regSet{lo, hi, Rconv})
}

func Rconv(reg int) string {
	if reg == REG_NONE {
		return "NONE"
	}
	for i := range regSpace {
		rs := &regSpace[i]
		if rs.lo <= reg && reg < rs.hi {
			return rs.Rconv(reg)
		}
	}
	return fmt.Sprintf("R???%d", reg)
}

func regListConv(list int) string {
	str := ""

	for i := 0; i < 16; i++ { // TODO: 16 is ARM-specific.
		if list&(1<<uint(i)) != 0 {
			if str == "" {
				str += "["
			} else {
				str += ","
			}
			// This is ARM-specific; R10 is g.
			if i == 10 {
				str += "g"
			} else {
				str += fmt.Sprintf("R%d", i)
			}
		}
	}

	str += "]"
	return str
}

/*
	Each architecture defines an instruction (A*) space as a unique
	integer range.
	Global opcodes like CALL start at 0; the architecture-specific ones
	start at a distinct, big-maskable offsets.
	Here is the list of architectures and the base of their opcode spaces.
*/

const (
	ABase386 = (1 + iota) << 12
	ABaseARM
	ABaseAMD64
	ABasePPC64
	ABaseARM64
<<<<<<< HEAD
	ABaseSPARC64
=======
	ABaseMIPS64
>>>>>>> 060a2bac
	AMask = 1<<12 - 1 // AND with this to use the opcode as an array index.
)

type opSet struct {
	lo    int
	names []string
}

// Not even worth sorting
var aSpace []opSet

// RegisterOpcode binds a list of instruction names
// to a given instruction number range.
func RegisterOpcode(lo int, Anames []string) {
	aSpace = append(aSpace, opSet{lo, Anames})
}

func Aconv(a int) string {
	if 0 <= a && a < len(Anames) {
		return Anames[a]
	}
	for i := range aSpace {
		as := &aSpace[i]
		if as.lo <= a && a < as.lo+len(as.names) {
			return as.names[a-as.lo]
		}
	}
	return fmt.Sprintf("A???%d", a)
}

var Anames = []string{
	"XXX",
	"CALL",
	"CHECKNIL",
	"DATA",
	"DUFFCOPY",
	"DUFFZERO",
	"END",
	"FUNCDATA",
	"GLOBL",
	"JMP",
	"NOP",
	"PCDATA",
	"RET",
	"TEXT",
	"TYPE",
	"UNDEF",
	"USEFIELD",
	"VARDEF",
	"VARKILL",
	"VARLIVE",
}

func Bool2int(b bool) int {
	if b {
		return 1
	}
	return 0
}<|MERGE_RESOLUTION|>--- conflicted
+++ resolved
@@ -554,21 +554,13 @@
 const (
 	// Because of masking operations in the encodings, each register
 	// space should start at 0 modulo some power of 2.
-<<<<<<< HEAD
 	RBase386     = 1 * 1024
 	RBaseAMD64   = 2 * 1024
 	RBaseARM     = 3 * 1024
 	RBasePPC64   = 4 * 1024 // range [4k, 8k)
 	RBaseARM64   = 8 * 1024 // range [8k, 13k)
-	RBaseSPARC64 = 13 * 1024
-=======
-	RBase386    = 1 * 1024
-	RBaseAMD64  = 2 * 1024
-	RBaseARM    = 3 * 1024
-	RBasePPC64  = 4 * 1024  // range [4k, 8k)
-	RBaseARM64  = 8 * 1024  // range [8k, 13k)
-	RBaseMIPS64 = 13 * 1024 // range [13k, 14k)
->>>>>>> 060a2bac
+	RBaseMIPS64  = 13 * 1024 // range [13k, 14k)
+	RBaseSPARC64 = 14 * 1024 // range [14k, 15k)
 )
 
 // RegisterRegister binds a pretty-printer (Rconv) for register
@@ -628,11 +620,8 @@
 	ABaseAMD64
 	ABasePPC64
 	ABaseARM64
-<<<<<<< HEAD
+	ABaseMIPS64
 	ABaseSPARC64
-=======
-	ABaseMIPS64
->>>>>>> 060a2bac
 	AMask = 1<<12 - 1 // AND with this to use the opcode as an array index.
 )
 
