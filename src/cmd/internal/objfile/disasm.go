--- conflicted
+++ resolved
@@ -245,9 +245,6 @@
 	"arm":     binary.LittleEndian,
 	"ppc64":   binary.BigEndian,
 	"ppc64le": binary.LittleEndian,
-<<<<<<< HEAD
-=======
 	"s390x":   binary.BigEndian,
->>>>>>> 629fffcf
 	"sparc64": binary.BigEndian,
 }