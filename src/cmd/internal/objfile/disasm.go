// Copyright 2014 The Go Authors. All rights reserved.
// Use of this source code is governed by a BSD-style
// license that can be found in the LICENSE file.

package objfile

import (
	"bufio"
	"debug/gosym"
	"encoding/binary"
	"fmt"
	"io"
	"regexp"
	"sort"
	"strings"
	"text/tabwriter"

	"golang.org/x/arch/arm/armasm"
	"golang.org/x/arch/x86/x86asm"
)

// Disasm is a disassembler for a given File.
type Disasm struct {
	syms      []Sym            //symbols in file, sorted by address
	pcln      Liner            // pcln table
	text      []byte           // bytes of text segment (actual instructions)
	textStart uint64           // start PC of text
	textEnd   uint64           // end PC of text
	goarch    string           // GOARCH string
	disasm    disasmFunc       // disassembler function for goarch
	byteOrder binary.ByteOrder // byte order for goarch
}

// Disasm returns a disassembler for the file f.
func (f *File) Disasm() (*Disasm, error) {
	syms, err := f.Symbols()
	if err != nil {
		return nil, err
	}

	pcln, err := f.PCLineTable()
	if err != nil {
		return nil, err
	}

	textStart, textBytes, err := f.Text()
	if err != nil {
		return nil, err
	}

	goarch := f.GOARCH()
	disasm := disasms[goarch]
	byteOrder := byteOrders[goarch]
	if disasm == nil || byteOrder == nil {
		return nil, fmt.Errorf("unsupported architecture")
	}

	// Filter out section symbols, overwriting syms in place.
	keep := syms[:0]
	for _, sym := range syms {
		switch sym.Name {
		case "runtime.text", "text", "_text", "runtime.etext", "etext", "_etext":
			// drop
		default:
			keep = append(keep, sym)
		}
	}
	syms = keep
	d := &Disasm{
		syms:      syms,
		pcln:      pcln,
		text:      textBytes,
		textStart: textStart,
		textEnd:   textStart + uint64(len(textBytes)),
		goarch:    goarch,
		disasm:    disasm,
		byteOrder: byteOrder,
	}

	return d, nil
}

// lookup finds the symbol name containing addr.
func (d *Disasm) lookup(addr uint64) (name string, base uint64) {
	i := sort.Search(len(d.syms), func(i int) bool { return addr < d.syms[i].Addr })
	if i > 0 {
		s := d.syms[i-1]
		if s.Addr != 0 && s.Addr <= addr && addr < s.Addr+uint64(s.Size) {
			return s.Name, s.Addr
		}
	}
	return "", 0
}

// base returns the final element in the path.
// It works on both Windows and Unix paths,
// regardless of host operating system.
func base(path string) string {
	path = path[strings.LastIndex(path, "/")+1:]
	path = path[strings.LastIndex(path, `\`)+1:]
	return path
}

// Print prints a disassembly of the file to w.
// If filter is non-nil, the disassembly only includes functions with names matching filter.
// The disassembly only includes functions that overlap the range [start, end).
func (d *Disasm) Print(w io.Writer, filter *regexp.Regexp, start, end uint64) {
	if start < d.textStart {
		start = d.textStart
	}
	if end > d.textEnd {
		end = d.textEnd
	}
	printed := false
	bw := bufio.NewWriter(w)
	for _, sym := range d.syms {
		symStart := sym.Addr
		symEnd := sym.Addr + uint64(sym.Size)
		relocs := sym.Relocs
		if sym.Code != 'T' && sym.Code != 't' ||
			symStart < d.textStart ||
			symEnd <= start || end <= symStart ||
			filter != nil && !filter.MatchString(sym.Name) {
			continue
		}
		if printed {
			fmt.Fprintf(bw, "\n")
		}
		printed = true

		file, _, _ := d.pcln.PCToLine(sym.Addr)
		fmt.Fprintf(bw, "TEXT %s(SB) %s\n", sym.Name, file)

		tw := tabwriter.NewWriter(bw, 1, 8, 1, '\t', 0)
		if symEnd > end {
			symEnd = end
		}
		code := d.text[:end-d.textStart]
		d.Decode(symStart, symEnd, relocs, func(pc, size uint64, file string, line int, text string) {
			i := pc - d.textStart
			fmt.Fprintf(tw, "\t%s:%d\t%#x\t", base(file), line, pc)
			if size%4 != 0 || d.goarch == "386" || d.goarch == "amd64" {
				// Print instruction as bytes.
				fmt.Fprintf(tw, "%x", code[i:i+size])
			} else {
				// Print instruction as 32-bit words.
				for j := uint64(0); j < size; j += 4 {
					if j > 0 {
						fmt.Fprintf(tw, " ")
					}
					fmt.Fprintf(tw, "%08x", d.byteOrder.Uint32(code[i+j:]))
				}
			}
			fmt.Fprintf(tw, "\t%s\n", text)
		})
		tw.Flush()
	}
	bw.Flush()
}

// Decode disassembles the text segment range [start, end), calling f for each instruction.
func (d *Disasm) Decode(start, end uint64, relocs []Reloc, f func(pc, size uint64, file string, line int, text string)) {
	if start < d.textStart {
		start = d.textStart
	}
	if end > d.textEnd {
		end = d.textEnd
	}
	code := d.text[:end-d.textStart]
	lookup := d.lookup
	for pc := start; pc < end; {
		i := pc - d.textStart
		text, size := d.disasm(code[i:], pc, lookup)
		file, line, _ := d.pcln.PCToLine(pc)
		text += "\t"
		first := true
		for len(relocs) > 0 && relocs[0].Addr < i+uint64(size) {
			if first {
				first = false
			} else {
				text += " "
			}
			text += relocs[0].Stringer.String(pc - start)
			relocs = relocs[1:]
		}
		f(pc, uint64(size), file, line, text)
		pc += uint64(size)
	}
}

type lookupFunc func(addr uint64) (sym string, base uint64)
type disasmFunc func(code []byte, pc uint64, lookup lookupFunc) (text string, size int)

func disasm_386(code []byte, pc uint64, lookup lookupFunc) (string, int) {
	return disasm_x86(code, pc, lookup, 32)
}

func disasm_amd64(code []byte, pc uint64, lookup lookupFunc) (string, int) {
	return disasm_x86(code, pc, lookup, 64)
}

func disasm_x86(code []byte, pc uint64, lookup lookupFunc, arch int) (string, int) {
	inst, err := x86asm.Decode(code, 64)
	var text string
	size := inst.Len
	if err != nil || size == 0 || inst.Op == 0 {
		size = 1
		text = "?"
	} else {
		text = x86asm.GoSyntax(inst, pc, lookup)
	}
	return text, size
}

type textReader struct {
	code []byte
	pc   uint64
}

func (r textReader) ReadAt(data []byte, off int64) (n int, err error) {
	if off < 0 || uint64(off) < r.pc {
		return 0, io.EOF
	}
	d := uint64(off) - r.pc
	if d >= uint64(len(r.code)) {
		return 0, io.EOF
	}
	n = copy(data, r.code[d:])
	if n < len(data) {
		err = io.ErrUnexpectedEOF
	}
	return
}

func disasm_arm(code []byte, pc uint64, lookup lookupFunc) (string, int) {
	inst, err := armasm.Decode(code, armasm.ModeARM)
	var text string
	size := inst.Len
	if err != nil || size == 0 || inst.Op == 0 {
		size = 4
		text = "?"
	} else {
		text = armasm.GoSyntax(inst, pc, lookup, textReader{code, pc})
	}
	return text, size
}

var disasms = map[string]disasmFunc{
	"386":   disasm_386,
	"amd64": disasm_amd64,
	"arm":   disasm_arm,
}

var byteOrders = map[string]binary.ByteOrder{
	"386":     binary.LittleEndian,
	"amd64":   binary.LittleEndian,
	"arm":     binary.LittleEndian,
	"ppc64":   binary.BigEndian,
	"ppc64le": binary.LittleEndian,
	"s390x":   binary.BigEndian,
<<<<<<< HEAD
	"sparc64": binary.BigEndian,
=======
}

type Liner interface {
	// Given a pc, returns the corresponding file, line, and function data.
	// If unknown, returns "",0,nil.
	PCToLine(uint64) (string, int, *gosym.Func)
>>>>>>> 3ead4998
}<|MERGE_RESOLUTION|>--- conflicted
+++ resolved
@@ -258,14 +258,11 @@
 	"ppc64":   binary.BigEndian,
 	"ppc64le": binary.LittleEndian,
 	"s390x":   binary.BigEndian,
-<<<<<<< HEAD
 	"sparc64": binary.BigEndian,
-=======
 }
 
 type Liner interface {
 	// Given a pc, returns the corresponding file, line, and function data.
 	// If unknown, returns "",0,nil.
 	PCToLine(uint64) (string, int, *gosym.Func)
->>>>>>> 3ead4998
 }