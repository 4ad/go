// Copyright 2014 The Go Authors. All rights reserved.
// Use of this source code is governed by a BSD-style
// license that can be found in the LICENSE file.

// Hashing algorithm inspired by
//   xxhash: https://code.google.com/p/xxhash/
// cityhash: https://code.google.com/p/cityhash/

<<<<<<< HEAD
// +build amd64 amd64p32 arm64 mips64 mips64le ppc64 ppc64le sparc64
=======
// +build amd64 amd64p32 arm64 mips64 mips64le ppc64 ppc64le s390x
>>>>>>> 10538a8f

package runtime

import "unsafe"

const (
	// Constants for multiplication: four random odd 64-bit numbers.
	m1 = 16877499708836156737
	m2 = 2820277070424839065
	m3 = 9497967016996688599
	m4 = 15839092249703872147
)

func memhash(p unsafe.Pointer, seed, s uintptr) uintptr {
	if GOARCH == "amd64" && GOOS != "nacl" && useAeshash {
		return aeshash(p, seed, s)
	}
	h := uint64(seed + s*hashkey[0])
tail:
	switch {
	case s == 0:
	case s < 4:
		h ^= uint64(*(*byte)(p))
		h ^= uint64(*(*byte)(add(p, s>>1))) << 8
		h ^= uint64(*(*byte)(add(p, s-1))) << 16
		h = rotl_31(h*m1) * m2
	case s <= 8:
		h ^= uint64(readUnaligned32(p))
		h ^= uint64(readUnaligned32(add(p, s-4))) << 32
		h = rotl_31(h*m1) * m2
	case s <= 16:
		h ^= readUnaligned64(p)
		h = rotl_31(h*m1) * m2
		h ^= readUnaligned64(add(p, s-8))
		h = rotl_31(h*m1) * m2
	case s <= 32:
		h ^= readUnaligned64(p)
		h = rotl_31(h*m1) * m2
		h ^= readUnaligned64(add(p, 8))
		h = rotl_31(h*m1) * m2
		h ^= readUnaligned64(add(p, s-16))
		h = rotl_31(h*m1) * m2
		h ^= readUnaligned64(add(p, s-8))
		h = rotl_31(h*m1) * m2
	default:
		v1 := h
		v2 := uint64(seed * hashkey[1])
		v3 := uint64(seed * hashkey[2])
		v4 := uint64(seed * hashkey[3])
		for s >= 32 {
			v1 ^= readUnaligned64(p)
			v1 = rotl_31(v1*m1) * m2
			p = add(p, 8)
			v2 ^= readUnaligned64(p)
			v2 = rotl_31(v2*m2) * m3
			p = add(p, 8)
			v3 ^= readUnaligned64(p)
			v3 = rotl_31(v3*m3) * m4
			p = add(p, 8)
			v4 ^= readUnaligned64(p)
			v4 = rotl_31(v4*m4) * m1
			p = add(p, 8)
			s -= 32
		}
		h = v1 ^ v2 ^ v3 ^ v4
		goto tail
	}

	h ^= h >> 29
	h *= m3
	h ^= h >> 32
	return uintptr(h)
}

// Note: in order to get the compiler to issue rotl instructions, we
// need to constant fold the shift amount by hand.
// TODO: convince the compiler to issue rotl instructions after inlining.
func rotl_31(x uint64) uint64 {
	return (x << 31) | (x >> (64 - 31))
}<|MERGE_RESOLUTION|>--- conflicted
+++ resolved
@@ -6,11 +6,7 @@
 //   xxhash: https://code.google.com/p/xxhash/
 // cityhash: https://code.google.com/p/cityhash/
 
-<<<<<<< HEAD
-// +build amd64 amd64p32 arm64 mips64 mips64le ppc64 ppc64le sparc64
-=======
-// +build amd64 amd64p32 arm64 mips64 mips64le ppc64 ppc64le s390x
->>>>>>> 10538a8f
+// +build amd64 amd64p32 arm64 mips64 mips64le ppc64 ppc64le s390x sparc64
 
 package runtime
 
