// Copyright 2014 The Go Authors. All rights reserved.
// Use of this source code is governed by a BSD-style
// license that can be found in the LICENSE file.

<<<<<<< HEAD
// +build arm ppc64 ppc64le mips64 mips64le sparc64
=======
// +build arm mips64 mips64le sparc64
>>>>>>> 629fffcf

package runtime

import "unsafe"

// Note: These routines perform the read with an unspecified endianness.
func readUnaligned32(p unsafe.Pointer) uint32 {
	q := (*[4]byte)(p)
	return uint32(q[0]) + uint32(q[1])<<8 + uint32(q[2])<<16 + uint32(q[3])<<24
}

func readUnaligned64(p unsafe.Pointer) uint64 {
	q := (*[8]byte)(p)
	return uint64(q[0]) + uint64(q[1])<<8 + uint64(q[2])<<16 + uint64(q[3])<<24 + uint64(q[4])<<32 + uint64(q[5])<<40 + uint64(q[6])<<48 + uint64(q[7])<<56
}<|MERGE_RESOLUTION|>--- conflicted
+++ resolved
@@ -2,11 +2,7 @@
 // Use of this source code is governed by a BSD-style
 // license that can be found in the LICENSE file.
 
-<<<<<<< HEAD
-// +build arm ppc64 ppc64le mips64 mips64le sparc64
-=======
 // +build arm mips64 mips64le sparc64
->>>>>>> 629fffcf
 
 package runtime
 
