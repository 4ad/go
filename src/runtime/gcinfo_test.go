--- conflicted
+++ resolved
@@ -147,11 +147,7 @@
 			typeScalar, typeScalar, typeScalar, typeScalar, // t int; y uint16; u uint64
 			typePointer, typeScalar, // i string
 		}
-<<<<<<< HEAD
-	case "arm64", "amd64", "mips64", "mips64le", "ppc64", "ppc64le", "sparc64":
-=======
-	case "arm64", "amd64", "mips64", "mips64le", "ppc64", "ppc64le", "s390x":
->>>>>>> 10538a8f
+	case "arm64", "amd64", "mips64", "mips64le", "ppc64", "ppc64le", "s390x", "sparc64":
 		return []byte{
 			typePointer,                        // q *int
 			typeScalar, typeScalar, typeScalar, // w byte; e [17]byte
