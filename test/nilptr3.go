// errorcheck -0 -d=nil
// Fails on ppc64x because of incomplete optimization.
// See issues 9058.
<<<<<<< HEAD
// Same reason for mips64x.
// Same reason for sparc64.
// +build !ppc64,!ppc64le,!mips64,!mips64le,!amd64,!sparc64
=======
// Same reason for mips64x and s390x.
// +build !ppc64,!ppc64le,!mips64,!mips64le,!amd64,!s390x
>>>>>>> 10538a8f

// Copyright 2013 The Go Authors. All rights reserved.
// Use of this source code is governed by a BSD-style
// license that can be found in the LICENSE file.

// Test that nil checks are removed.
// Optimization is enabled.

package p

type Struct struct {
	X int
	Y float64
}

type BigStruct struct {
	X int
	Y float64
	A [1 << 20]int
	Z string
}

type Empty struct {
}

type Empty1 struct {
	Empty
}

var (
	intp       *int
	arrayp     *[10]int
	array0p    *[0]int
	bigarrayp  *[1 << 26]int
	structp    *Struct
	bigstructp *BigStruct
	emptyp     *Empty
	empty1p    *Empty1
)

func f1() {
	_ = *intp // ERROR "generated nil check"

	// This one should be removed but the block copy needs
	// to be turned into its own pseudo-op in order to see
	// the indirect.
	_ = *arrayp // ERROR "generated nil check"

	// 0-byte indirect doesn't suffice.
	// we don't registerize globals, so there are no removed repeated nil checks.
	_ = *array0p // ERROR "generated nil check"
	_ = *array0p // ERROR "generated nil check"

	_ = *intp    // ERROR "generated nil check"
	_ = *arrayp  // ERROR "generated nil check"
	_ = *structp // ERROR "generated nil check"
	_ = *emptyp  // ERROR "generated nil check"
	_ = *arrayp  // ERROR "generated nil check"
}

func f2() {
	var (
		intp       *int
		arrayp     *[10]int
		array0p    *[0]int
		bigarrayp  *[1 << 20]int
		structp    *Struct
		bigstructp *BigStruct
		emptyp     *Empty
		empty1p    *Empty1
	)

	_ = *intp       // ERROR "generated nil check"
	_ = *arrayp     // ERROR "generated nil check"
	_ = *array0p    // ERROR "generated nil check"
	_ = *array0p    // ERROR "removed repeated nil check"
	_ = *intp       // ERROR "removed repeated nil check"
	_ = *arrayp     // ERROR "removed repeated nil check"
	_ = *structp    // ERROR "generated nil check"
	_ = *emptyp     // ERROR "generated nil check"
	_ = *arrayp     // ERROR "removed repeated nil check"
	_ = *bigarrayp  // ERROR "generated nil check" ARM removed nil check before indirect!!
	_ = *bigstructp // ERROR "generated nil check"
	_ = *empty1p    // ERROR "generated nil check"
}

func fx10k() *[10000]int

var b bool

func f3(x *[10000]int) {
	// Using a huge type and huge offsets so the compiler
	// does not expect the memory hardware to fault.
	_ = x[9999] // ERROR "generated nil check"

	for {
		if x[9999] != 0 { // ERROR "generated nil check"
			break
		}
	}

	x = fx10k()
	_ = x[9999] // ERROR "generated nil check"
	if b {
		_ = x[9999] // ERROR "removed repeated nil check"
	} else {
		_ = x[9999] // ERROR "removed repeated nil check"
	}
	_ = x[9999] // ERROR "generated nil check"

	x = fx10k()
	if b {
		_ = x[9999] // ERROR "generated nil check"
	} else {
		_ = x[9999] // ERROR "generated nil check"
	}
	_ = x[9999] // ERROR "generated nil check"

	fx10k()
	// This one is a bit redundant, if we figured out that
	// x wasn't going to change across the function call.
	// But it's a little complex to do and in practice doesn't
	// matter enough.
	_ = x[9999] // ERROR "generated nil check"
}

func f3a() {
	x := fx10k()
	y := fx10k()
	z := fx10k()
	_ = &x[9] // ERROR "generated nil check"
	y = z
	_ = &x[9] // ERROR "removed repeated nil check"
	x = y
	_ = &x[9] // ERROR "generated nil check"
}

func f3b() {
	x := fx10k()
	y := fx10k()
	_ = &x[9] // ERROR "generated nil check"
	y = x
	_ = &x[9] // ERROR "removed repeated nil check"
	x = y
	_ = &x[9] // ERROR "removed repeated nil check"
}

func fx10() *[10]int

func f4(x *[10]int) {
	// Most of these have no checks because a real memory reference follows,
	// and the offset is small enough that if x is nil, the address will still be
	// in the first unmapped page of memory.

	_ = x[9] // ERROR "removed nil check before indirect"

	for {
		if x[9] != 0 { // ERROR "removed nil check before indirect"
			break
		}
	}

	x = fx10()
	_ = x[9] // ERROR "removed nil check before indirect"
	if b {
		_ = x[9] // ERROR "removed nil check before indirect"
	} else {
		_ = x[9] // ERROR "removed nil check before indirect"
	}
	_ = x[9] // ERROR "removed nil check before indirect"

	x = fx10()
	if b {
		_ = x[9] // ERROR "removed nil check before indirect"
	} else {
		_ = &x[9] // ERROR "generated nil check"
	}
	_ = x[9] // ERROR "removed nil check before indirect"

	fx10()
	_ = x[9] // ERROR "removed nil check before indirect"

	x = fx10()
	y := fx10()
	_ = &x[9] // ERROR "generated nil check"
	y = x
	_ = &x[9] // ERROR "removed repeated nil check"
	x = y
	_ = &x[9] // ERROR "removed repeated nil check"
}

func m1(m map[int][80]byte) byte {
	v := m[3] // ERROR "removed nil check"
	return v[5]
}
func m2(m map[int][800]byte) byte {
	v := m[3] // ERROR "removed nil check"
	return v[5]
}
func m3(m map[int][80]byte) (byte, bool) {
	v, ok := m[3] // ERROR "removed nil check"
	return v[5], ok
}
func m4(m map[int][800]byte) (byte, bool) {
	v, ok := m[3] // ERROR "removed nil check"
	return v[5], ok
}
func p1() byte {
	p := new([100]byte)
	return p[5] // ERROR "removed nil check"
}<|MERGE_RESOLUTION|>--- conflicted
+++ resolved
@@ -1,14 +1,9 @@
 // errorcheck -0 -d=nil
 // Fails on ppc64x because of incomplete optimization.
 // See issues 9058.
-<<<<<<< HEAD
-// Same reason for mips64x.
+// Same reason for mips64x and s390x.
 // Same reason for sparc64.
-// +build !ppc64,!ppc64le,!mips64,!mips64le,!amd64,!sparc64
-=======
-// Same reason for mips64x and s390x.
-// +build !ppc64,!ppc64le,!mips64,!mips64le,!amd64,!s390x
->>>>>>> 10538a8f
+// +build !ppc64,!ppc64le,!mips64,!mips64le,!amd64,!s390x,!sparc64
 
 // Copyright 2013 The Go Authors. All rights reserved.
 // Use of this source code is governed by a BSD-style
