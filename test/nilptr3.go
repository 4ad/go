--- conflicted
+++ resolved
@@ -1,13 +1,8 @@
 // errorcheck -0 -d=nil
 // Fails on ppc64x because of incomplete optimization.
 // See issues 9058.
-<<<<<<< HEAD
-// Same reason for mips64x, s390x, and sparc64.
-// +build !ppc64,!ppc64le,!mips64,!mips64le,!amd64,!s390x,!sparc64
-=======
 // Same reason for mips64x and s390x.
-// +build !ppc64,!ppc64le,!mips64,!mips64le,!amd64,!s390x,!arm,!amd64p32,!386,!arm64
->>>>>>> 3ead4998
+// +build !ppc64,!ppc64le,!mips64,!mips64le,!amd64,!s390x,!arm,!amd64p32,!386,!arm64,!sparc64
 
 // Copyright 2013 The Go Authors. All rights reserved.
 // Use of this source code is governed by a BSD-style
