<!--{
	"Title": "Release History"
}-->

<p>This page summarizes the changes between official stable releases of Go.
The <a href="//golang.org/change">change log</a> has the full details.</p>

<p>To update to a specific release, use:</p>

<pre>
git pull
git checkout <i>release-branch</i>
</pre>

<h2 id="policy">Release Policy</h2>

<p>
Each major Go release obsoletes and ends support for the previous one.
For example, if Go 1.5 has been released, then it is the current release
and Go 1.4 and earlier are no longer supported.
We fix critical problems in the current release as needed by issuing minor revisions
(for example, Go 1.5.1, Go 1.5.2, and so on).
</p>

<p>
As a special case, we issue minor revisions for critical security problems
in both the current release and the previous release.
For example, if Go 1.5 is the current release then we will issue minor revisions
to fix critical security problems in both Go 1.4 and Go 1.5 as they arise.
See the <a href="/security">security policy</a> for more details.
</p>

<h2 id="go1.7">go1.7 (released 2016/08/15)</h2>

<p>
Go 1.7 is a major release of Go.
Read the <a href="/doc/go1.7">Go 1.7 Release Notes</a> for more information.
</p>

<h3 id="go1.7.minor">Minor revisions</h3>

<p>
go1.7.1 (released 2016/09/07) includes fixes to the compiler, runtime,
documentation, and the <code>compress/flate</code>, <code>hash/crc32</code>,
<code>io</code>, <code>net</code>, <code>net/http</code>,
<code>path/filepath</code>, <code>reflect</code>, and <code>syscall</code>
packages.
See the <a href="https://github.com/golang/go/issues?q=milestone%3AGo1.7.1">Go
1.7.1 milestone</a> on our issue tracker for details.
</p>

<<<<<<< HEAD
=======
<p>
go1.7.2 should not be used. It was tagged but not fully released.
The release was deferred due to a last minute bug report.
Use go1.7.3 instead, and refer to the summary of changes below.
</p>

<p>
go1.7.3 (released 2016/10/19) includes fixes to the compiler, runtime,
and the <code>crypto/cipher</code>, <code>crypto/tls</code>,
<code>net/http</code>, and <code>strings</code> packages.
See the <a href="https://github.com/golang/go/issues?q=milestone%3AGo1.7.3">Go
1.7.3 milestone</a> on our issue tracker for details.
</p>

<p>
go1.7.4 (released 2016/12/01) includes two security fixes.
See the <a href="https://github.com/golang/go/issues?q=milestone%3AGo1.7.4">Go
1.7.4 milestone</a> on our issue tracker for details.
</p>

>>>>>>> 7b608fc5
<h2 id="go1.6">go1.6 (released 2016/02/17)</h2>

<p>
Go 1.6 is a major release of Go.
Read the <a href="/doc/go1.6">Go 1.6 Release Notes</a> for more information.
</p>

<h3 id="go1.6.minor">Minor revisions</h3>

<p>
go1.6.1 (released 2016/04/12) includes two security fixes.
See the <a href="https://github.com/golang/go/issues?q=milestone%3AGo1.6.1">Go
1.6.1 milestone</a> on our issue tracker for details.
</p>

<p>
go1.6.2 (released 2016/04/20) includes fixes to the compiler, runtime, tools,
documentation, and the <code>mime/multipart</code>, <code>net/http</code>, and
<code>sort</code> packages.
See the <a href="https://github.com/golang/go/issues?q=milestone%3AGo1.6.2">Go
1.6.2 milestone</a> on our issue tracker for details.
</p>

<p>
go1.6.3 (released 2016/07/17) includes security fixes to the
<code>net/http/cgi</code> package and <code>net/http</code> package when used in
a CGI environment.
See the <a href="https://github.com/golang/go/issues?q=milestone%3AGo1.6.3">Go
1.6.3 milestone</a> on our issue tracker for details.
</p>

<p>
go1.6.4 (released 2016/12/01) includes two security fixes.
It contains the same fixes as Go 1.7.4 and was released at the same time.
See the <a href="https://github.com/golang/go/issues?q=milestone%3AGo1.7.4">Go
1.7.4 milestone</a> on our issue tracker for details.
</p>

<h2 id="go1.5">go1.5 (released 2015/08/19)</h2>

<p>
Go 1.5 is a major release of Go.
Read the <a href="/doc/go1.5">Go 1.5 Release Notes</a> for more information.
</p>

<h3 id="go1.5.minor">Minor revisions</h3>

<p>
go1.5.1 (released 2015/09/08) includes bug fixes to the compiler, assembler, and
the <code>fmt</code>, <code>net/textproto</code>, <code>net/http</code>, and
<code>runtime</code> packages.
See the <a href="https://github.com/golang/go/issues?q=milestone%3AGo1.5.1">Go
1.5.1 milestone</a> on our issue tracker for details.
</p>

<p>
go1.5.2 (released 2015/12/02) includes bug fixes to the compiler, linker, and
the <code>mime/multipart</code>, <code>net</code>, and <code>runtime</code>
packages.
See the <a href="https://github.com/golang/go/issues?q=milestone%3AGo1.5.2">Go
1.5.2 milestone</a> on our issue tracker for details.
</p>

<p>
go1.5.3 (released 2016/01/13) includes a security fix to the <code>math/big</code> package
affecting the <code>crypto/tls</code> package.
See the <a href="https://golang.org/s/go153announce">release announcement</a> for details.
</p>

<p>
go1.5.4 (released 2016/04/12) includes two security fixes.
It contains the same fixes as Go 1.6.1 and was released at the same time.
See the <a href="https://github.com/golang/go/issues?q=milestone%3AGo1.6.1">Go
1.6.1 milestone</a> on our issue tracker for details.
</p>

<h2 id="go1.4">go1.4 (released 2014/12/10)</h2>

<p>
Go 1.4 is a major release of Go.
Read the <a href="/doc/go1.4">Go 1.4 Release Notes</a> for more information.
</p>

<h3 id="go1.4.minor">Minor revisions</h3>

<p>
go1.4.1 (released 2015/01/15) includes bug fixes to the linker and the <code>log</code>, <code>syscall</code>, and <code>runtime</code> packages.
See the <a href="https://github.com/golang/go/issues?q=milestone%3AGo1.4.1">Go 1.4.1 milestone on our issue tracker</a> for details.
</p>

<p>
go1.4.2 (released 2015/02/17) includes bug fixes to the <code>go</code> command, the compiler and linker, and the <code>runtime</code>, <code>syscall</code>, <code>reflect</code>, and <code>math/big</code> packages.
See the <a href="https://github.com/golang/go/issues?q=milestone%3AGo1.4.2">Go 1.4.2 milestone on our issue tracker</a> for details.
</p>

<p>
go1.4.3 (released 2015/09/22) includes security fixes to the <code>net/http</code> package and bug fixes to the <code>runtime</code> package.
See the <a href="https://github.com/golang/go/issues?q=milestone%3AGo1.4.3">Go 1.4.3 milestone on our issue tracker</a> for details.
</p>

<h2 id="go1.3">go1.3 (released 2014/06/18)</h2>

<p>
Go 1.3 is a major release of Go.
Read the <a href="/doc/go1.3">Go 1.3 Release Notes</a> for more information.
</p>

<h3 id="go1.3.minor">Minor revisions</h3>

<p>
go1.3.1 (released 2014/08/13) includes bug fixes to the compiler and the <code>runtime</code>, <code>net</code>, and <code>crypto/rsa</code> packages.
See the <a href="https://github.com/golang/go/commits/go1.3.1">change history</a> for details.
</p>

<p>
go1.3.2 (released 2014/09/25) includes bug fixes to cgo and the crypto/tls packages.
See the <a href="https://github.com/golang/go/commits/go1.3.2">change history</a> for details.
</p>

<p>
go1.3.3 (released 2014/09/30) includes further bug fixes to cgo, the runtime package, and the nacl port. 
See the <a href="https://github.com/golang/go/commits/go1.3.3">change history</a> for details.
</p>

<h2 id="go1.2">go1.2 (released 2013/12/01)</h2>

<p>
Go 1.2 is a major release of Go.
Read the <a href="/doc/go1.2">Go 1.2 Release Notes</a> for more information.
</p>

<h3 id="go1.2.minor">Minor revisions</h3>

<p>
go1.2.1 (released 2014/03/02) includes bug fixes to the <code>runtime</code>, <code>net</code>, and <code>database/sql</code> packages.
See the <a href="https://github.com/golang/go/commits/go1.2.1">change history</a> for details.
</p>

<p>
go1.2.2 (released 2014/05/05) includes a
<a href="https://github.com/golang/go/commits/go1.2.2">security fix</a>
that affects the tour binary included in the binary distributions (thanks to Guillaume T).
</p>

<h2 id="go1.1">go1.1 (released 2013/05/13)</h2>

<p>
Go 1.1 is a major release of Go.
Read the <a href="/doc/go1.1">Go 1.1 Release Notes</a> for more information.
</p>

<h3 id="go1.1.minor">Minor revisions</h3>

<p>
go1.1.1 (released 2013/06/13) includes several compiler and runtime bug fixes.
See the <a href="https://github.com/golang/go/commits/go1.1.1">change history</a> for details.
</p>

<p>
go1.1.2 (released 2013/08/13) includes fixes to the <code>gc</code> compiler
and <code>cgo</code>, and the <code>bufio</code>, <code>runtime</code>,
<code>syscall</code>, and <code>time</code> packages.
See the <a href="https://github.com/golang/go/commits/go1.1.2">change history</a> for details.
If you use package syscall's <code>Getrlimit</code> and <code>Setrlimit</code>
functions under Linux on the ARM or 386 architectures, please note change
<a href="//golang.org/cl/11803043">11803043</a>
that fixes <a href="//golang.org/issue/5949">issue 5949</a>.
</p>

<h2 id="go1">go1 (released 2012/03/28)</h2>

<p>
Go 1 is a major release of Go that will be stable in the long term.
Read the <a href="/doc/go1.html">Go 1 Release Notes</a> for more information.
</p>

<p>
It is intended that programs written for Go 1 will continue to compile and run
correctly, unchanged, under future versions of Go 1.
Read the <a href="/doc/go1compat.html">Go 1 compatibility document</a> for more
about the future of Go 1.
</p>

<p>
The go1 release corresponds to 
<code><a href="weekly.html#2012-03-27">weekly.2012-03-27</a></code>.
</p>

<h3 id="go1.minor">Minor revisions</h3>

<p>
go1.0.1 (released 2012/04/25) was issued to
<a href="//golang.org/cl/6061043">fix</a> an
<a href="//golang.org/issue/3545">escape analysis bug</a>
that can lead to memory corruption.
It also includes several minor code and documentation fixes.
</p>

<p>
go1.0.2 (released 2012/06/13) was issued to fix two bugs in the implementation
of maps using struct or array keys: 
<a href="//golang.org/issue/3695">issue 3695</a> and
<a href="//golang.org/issue/3573">issue 3573</a>.
It also includes many minor code and documentation fixes.
</p>

<p>
go1.0.3 (released 2012/09/21) includes minor code and documentation fixes.
</p>

<p>
See the <a href="https://github.com/golang/go/commits/release-branch.go1">go1 release branch history</a> for the complete list of changes.
</p>

<h2 id="pre.go1">Older releases</h2>

<p>
See the <a href="pre_go1.html">Pre-Go 1 Release History</a> page for notes
on earlier releases.
</p>
<|MERGE_RESOLUTION|>--- conflicted
+++ resolved
@@ -49,8 +49,6 @@
 1.7.1 milestone</a> on our issue tracker for details.
 </p>
 
-<<<<<<< HEAD
-=======
 <p>
 go1.7.2 should not be used. It was tagged but not fully released.
 The release was deferred due to a last minute bug report.
@@ -71,7 +69,6 @@
 1.7.4 milestone</a> on our issue tracker for details.
 </p>
 
->>>>>>> 7b608fc5
 <h2 id="go1.6">go1.6 (released 2016/02/17)</h2>
 
 <p>
