--- conflicted
+++ resolved
@@ -37,8 +37,6 @@
 Read the <a href="/doc/go1.7">Go 1.7 Release Notes</a> for more information.
 </p>
 
-<<<<<<< HEAD
-=======
 <h3 id="go1.7.minor">Minor revisions</h3>
 
 <p>
@@ -51,7 +49,6 @@
 1.7.1 milestone</a> on our issue tracker for details.
 </p>
 
->>>>>>> 3ead4998
 <h2 id="go1.6">go1.6 (released 2016/02/17)</h2>
 
 <p>
